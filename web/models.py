import os
import random
import string
import time
import uuid
from io import BytesIO

from allauth.account.signals import user_signed_up
from django.conf import settings
from django.contrib.auth.models import User
from django.core.exceptions import ValidationError
from django.core.files.base import ContentFile
from django.core.mail import send_mail
from django.core.validators import MaxValueValidator, MinValueValidator
from django.db import models
from django.db.models.signals import post_save
from django.dispatch import receiver
from django.urls import reverse
from django.utils import timezone
from django.utils.text import slugify
from markdownx.models import MarkdownxField
from PIL import Image


class Notification(models.Model):
    NOTIFICATION_TYPES = [
        ("info", "Information"),
        ("success", "Success"),
        ("warning", "Warning"),
        ("error", "Error"),
    ]

    user = models.ForeignKey(User, on_delete=models.CASCADE, related_name="notifications")
    title = models.CharField(max_length=200)
    message = models.TextField()
    notification_type = models.CharField(max_length=10, choices=NOTIFICATION_TYPES, default="info")
    read = models.BooleanField(default=False)
    created_at = models.DateTimeField(auto_now_add=True)
    updated_at = models.DateTimeField(auto_now=True)

    class Meta:
        ordering = ["-created_at"]

    def __str__(self):
        return f"{self.title} - {self.user.username}"


class Profile(models.Model):
    user = models.OneToOneField(User, on_delete=models.CASCADE)
    bio = models.TextField(max_length=500, blank=True)
    expertise = models.CharField(max_length=200, blank=True)
    avatar = models.ImageField(upload_to="avatars/", blank=True, default="")
    is_teacher = models.BooleanField(default=False)
    referral_code = models.CharField(max_length=20, unique=True, blank=True)
    referred_by = models.ForeignKey("self", on_delete=models.SET_NULL, null=True, blank=True, related_name="referrals")
    referral_earnings = models.DecimalField(max_digits=10, decimal_places=2, default=0)
    stripe_account_id = models.CharField(max_length=100, blank=True)
    stripe_account_status = models.CharField(
        max_length=20,
        choices=[
            ("pending", "Pending"),
            ("verified", "Verified"),
            ("rejected", "Rejected"),
        ],
        default="pending",
        blank=True,
    )
    commission_rate = models.DecimalField(
        max_digits=5,
        decimal_places=2,
        default=10.00,
        help_text="Commission rate in percentage (e.g., 10.00 for 10%)",
        blank=True,
    )
    created_at = models.DateTimeField(auto_now_add=True)
    updated_at = models.DateTimeField(auto_now=True)

    def __str__(self):
        return f"{self.user.username}'s profile"

    def save(self, *args, **kwargs):
        if not self.referral_code:
            self.referral_code = self.generate_referral_code()
        if self.avatar:
            img = Image.open(self.avatar)
            if img.mode != "RGB":
                img = img.convert("RGB")
            # Resize to a square avatar
            size = (200, 200)
            img = img.resize(size, Image.Resampling.LANCZOS)
            # Save the resized image
            buffer = BytesIO()
            img.save(buffer, format="JPEG", quality=90)
            # Update the ImageField
            file_name = self.avatar.name
            self.avatar.delete(save=False)  # Delete old image
            self.avatar.save(file_name, ContentFile(buffer.getvalue()), save=False)
        super().save(*args, **kwargs)

    def generate_referral_code(self):
        """Generate a unique referral code."""
        max_attempts = 10
        attempt = 0

        while attempt < max_attempts:
            code = "".join(random.choices(string.ascii_uppercase + string.digits, k=8))
            if not Profile.objects.filter(referral_code=code).exists():
                return code
            attempt += 1

        # If we've exhausted our attempts, generate a truly unique code using timestamp
        timestamp = int(time.time())
        code = f"{timestamp:x}".upper()[:8]
        return code

    @property
    def total_referrals(self):
        """Return the total number of successful referrals."""
        return self.referrals.count()

    def add_referral_earnings(self, amount):
        """Add referral earnings to the user's balance."""
        self.referral_earnings = self.referral_earnings + amount
        self.save()

    @property
    def can_receive_payments(self):
        return self.is_teacher and self.stripe_account_id and self.stripe_account_status == "verified"


class Subject(models.Model):
    name = models.CharField(max_length=100, unique=True)
    slug = models.SlugField(unique=True)
    description = models.TextField(blank=True)
    icon = models.CharField(max_length=50, help_text="Font Awesome icon class", blank=True)
    order = models.IntegerField(default=0)
    created_at = models.DateTimeField(auto_now_add=True)
    updated_at = models.DateTimeField(auto_now=True)

    class Meta:
        ordering = ["order", "name"]

    def __str__(self):
        return self.name

    def save(self, *args, **kwargs):
        if not self.slug:
            self.slug = slugify(self.name)
        super().save(*args, **kwargs)


class WebRequest(models.Model):
    ip_address = models.CharField(max_length=100, blank=True, default="")
    user = models.CharField(max_length=150, blank=True, default="")
    created = models.DateTimeField(auto_now_add=True)
    modified = models.DateTimeField(auto_now=True)
    agent = models.TextField(blank=True, default="")
    count = models.BigIntegerField(default=1)
    path = models.CharField(max_length=255, blank=True, default="")
    referer = models.CharField(max_length=255, blank=True, default="")
    course = models.ForeignKey("Course", on_delete=models.CASCADE, related_name="web_requests", null=True, blank=True)

    def __str__(self):
        return f"{self.path} - {self.count} views"


class Course(models.Model):
    STATUS_CHOICES = [
        ("draft", "Draft"),
        ("published", "Published"),
        ("archived", "Archived"),
    ]

    title = models.CharField(max_length=200)
    slug = models.SlugField(unique=True, max_length=200)
    image = models.ImageField(
        upload_to="course_images", help_text="Course image (will be resized to 300x300 pixels)", blank=True
    )
    teacher = models.ForeignKey(User, on_delete=models.CASCADE, related_name="courses_teaching")
    description = MarkdownxField()
    learning_objectives = MarkdownxField()
    prerequisites = MarkdownxField(blank=True)
    price = models.DecimalField(max_digits=10, decimal_places=2)
    allow_individual_sessions = models.BooleanField(
        default=False, help_text="Allow students to register for individual sessions"
    )
    invite_only = models.BooleanField(
        default=False, help_text="If enabled, students can only enroll with an invitation"
    )
    status = models.CharField(max_length=10, choices=STATUS_CHOICES, default="draft")
    max_students = models.IntegerField(validators=[MinValueValidator(1)])
    created_at = models.DateTimeField(auto_now_add=True)
    updated_at = models.DateTimeField(auto_now=True)

    subject = models.ForeignKey(
        Subject,
        on_delete=models.PROTECT,
        related_name="courses",
    )

    level = models.CharField(
        max_length=20,
        choices=[
            ("beginner", "Beginner"),
            ("intermediate", "Intermediate"),
            ("advanced", "Advanced"),
        ],
        default="beginner",
    )
    tags = models.CharField(max_length=200, blank=True, help_text="Comma-separated tags")
    is_featured = models.BooleanField(default=False)

    def save(self, *args, **kwargs):
        if not self.slug:
            base_slug = slugify(self.title)
            slug = base_slug
            counter = 1
            while Course.objects.filter(slug=slug).exists():
                slug = f"{base_slug}-{counter}"
                counter += 1
            self.slug = slug

        # Handle image resizing
        if self.image:
            img = Image.open(self.image)
            # Convert to RGB if necessary
            if img.mode != "RGB":
                img = img.convert("RGB")
            # Crop image to a square format
            width, height = img.size
            min_dim = min(width, height)
            left = (width - min_dim) / 2
            top = (height - min_dim) / 2
            right = (width + min_dim) / 2
            bottom = (height + min_dim) / 2
            img = img.crop((left, top, right, bottom))
            # Resize the image to 300x300 pixels
            img = img.resize((500, 500), Image.Resampling.LANCZOS)
            # Save the resized image
            buffer = BytesIO()
            img.save(buffer, format="JPEG", quality=90)
            # Update the ImageField
            file_name = self.image.name
            self.image.delete(save=False)  # Delete old image
            self.image.save(file_name, ContentFile(buffer.getvalue()), save=False)

        super().save(*args, **kwargs)

    def __str__(self):
        return self.title

    @property
    def available_spots(self):
        return self.max_students - self.enrollments.count()

    @property
    def average_rating(self):
        reviews = self.reviews.all()
        if not reviews:
            return 0
        return sum(review.rating for review in reviews) / len(reviews)


class Session(models.Model):
    course = models.ForeignKey(Course, on_delete=models.CASCADE, related_name="sessions")
    title = models.CharField(max_length=200)
    description = models.TextField()
    start_time = models.DateTimeField()
    end_time = models.DateTimeField()
    is_virtual = models.BooleanField(default=True)
    meeting_link = models.URLField(blank=True)
    meeting_id = models.CharField(max_length=100, blank=True)
    location = models.CharField(max_length=200, blank=True)
    price = models.DecimalField(
        max_digits=10, decimal_places=2, null=True, blank=True, help_text="Price for individual session registration"
    )
    created_at = models.DateTimeField(auto_now_add=True)
    updated_at = models.DateTimeField(auto_now=True)

    # Rollover fields
    enable_rollover = models.BooleanField(
        default=False, help_text="Enable automatic date rollover if no students are enrolled"
    )
    rollover_pattern = models.CharField(
        max_length=20,
        choices=[
            ("daily", "Daily"),
            ("weekly", "Weekly"),
            ("monthly", "Monthly"),
        ],
        default="weekly",
        blank=True,
        help_text="How often to roll over the session dates",
    )
    original_start_time = models.DateTimeField(
        null=True, blank=True, help_text="Original start time before any rollovers"
    )
    original_end_time = models.DateTimeField(null=True, blank=True, help_text="Original end time before any rollovers")
    is_rolled_over = models.BooleanField(default=False, help_text="Whether this session has been rolled over")
    teacher_confirmed = models.BooleanField(
        default=False, help_text="Whether the teacher has confirmed the rolled over dates"
    )

    class Meta:
        ordering = ["start_time"]

    def __str__(self):
        return f"{self.course.title} - {self.title}"

    def save(self, *args, **kwargs):
        # Store original times when first created
        if not self.pk and not self.original_start_time and not self.original_end_time:
            self.original_start_time = self.start_time
            self.original_end_time = self.end_time

        # Handle virtual meeting creation/updates
        is_new = self._state.adding
        old_instance = None if is_new else Session.objects.get(pk=self.pk)

        # First save to get the ID
        super().save(*args, **kwargs)

        if self.is_virtual:
            from .calendar_sync import create_calendar_event, update_calendar_event

            if is_new:
                event_id = create_calendar_event(self)
                if event_id:
                    self.meeting_id = event_id
                    # Update without triggering save() again
                    Session.objects.filter(pk=self.pk).update(meeting_id=event_id)
            elif old_instance and (
                old_instance.start_time != self.start_time
                or old_instance.end_time != self.end_time
                or old_instance.title != self.title
            ):
                update_calendar_event(self)

    def roll_forward(self):
        """Roll the session forward based on the rollover pattern."""
        if not self.enable_rollover or self.teacher_confirmed:
            return False

        now = timezone.now()
        if self.start_time > now:
            return False  # Don't roll forward future sessions

        # Calculate new dates based on pattern
        if self.rollover_pattern == "daily":
            days_to_add = 1
        elif self.rollover_pattern == "weekly":
            days_to_add = 7
        else:  # monthly
            days_to_add = 30

        # Calculate time difference between start and end
        duration = self.end_time - self.start_time

        # Roll forward until we get a future date
        while self.start_time <= now:
            self.start_time += timezone.timedelta(days=days_to_add)
            self.end_time = self.start_time + duration

        self.is_rolled_over = True
        self.teacher_confirmed = False
        return True

    def delete(self, *args, **kwargs):
        # Delete associated calendar event if exists
        if self.is_virtual and self.meeting_id:
            from .calendar_sync import delete_calendar_event

            delete_calendar_event(self)
        super().delete(*args, **kwargs)


class CourseMaterial(models.Model):
    MATERIAL_TYPES = [
        ("video", "Video"),
        ("image", "Image"),
        ("document", "Document"),
        ("presentation", "Presentation"),
        ("exercise", "Exercise"),
        ("quiz", "Quiz"),
        ("assignment", "Assignment"),  # Add 'assignment' as a valid choice
        ("other", "Other"),
    ]

    course = models.ForeignKey(Course, on_delete=models.CASCADE, related_name="materials")
    title = models.CharField(max_length=200)
    description = models.TextField(blank=True)
    material_type = models.CharField(max_length=20, choices=MATERIAL_TYPES)
    file = models.FileField(upload_to="course_materials/", blank=True)
    external_url = models.URLField(blank=True, help_text="URL for external content like YouTube videos")
    session = models.ForeignKey(
        Session,
        on_delete=models.SET_NULL,
        null=True,
        blank=True,
        related_name="materials",
    )
    order = models.PositiveIntegerField(default=0)
    is_downloadable = models.BooleanField(default=True)
    requires_enrollment = models.BooleanField(
        default=True, help_text="If True, only enrolled students can access full content"
    )
    created_at = models.DateTimeField(auto_now_add=True)
    updated_at = models.DateTimeField(auto_now=True)

    class Meta:
        ordering = ["order", "created_at"]

    def __str__(self):
        return f"{self.course.title} - {self.title}"

    def clean(self):
        if not self.file and not self.external_url:
            raise ValidationError("Either a file or external URL must be provided")
        if self.file and self.external_url:
            raise ValidationError("Cannot have both file and external URL")

    def save(self, *args, **kwargs):
        self.full_clean()
        super().save(*args, **kwargs)

    @property
    def file_extension(self):
        if self.file:
            return os.path.splitext(self.file.name)[1].lower()
        return ""

    @property
    def file_size(self):
        if not self.file:
            return 0
        try:
            return self.file.size
        except FileNotFoundError:
            return 0

    @property
    def preview_content(self):
        """Returns limited content for non-enrolled users"""
        if self.material_type == "video":
            return self.title
        elif self.material_type == "image":
            return self.title
        return self.title


class Enrollment(models.Model):
    STATUS_CHOICES = [
        ("pending", "Pending"),
        ("approved", "Approved"),
        ("rejected", "Rejected"),
        ("completed", "Completed"),
    ]

    student = models.ForeignKey(User, on_delete=models.CASCADE, related_name="enrollments")
    course = models.ForeignKey(Course, on_delete=models.CASCADE, related_name="enrollments")
    status = models.CharField(max_length=10, choices=STATUS_CHOICES, default="pending")
    enrollment_date = models.DateTimeField(auto_now_add=True)
    completion_date = models.DateTimeField(null=True, blank=True)
    payment_intent_id = models.CharField(max_length=100, blank=True, default="")

    class Meta:
        unique_together = ["student", "course"]

    def __str__(self):
        return f"{self.student.username} - {self.course.title}"


class SessionAttendance(models.Model):
    STATUS_CHOICES = [
        ("present", "Present"),
        ("absent", "Absent"),
        ("excused", "Excused"),
        ("late", "Late"),
    ]

    session = models.ForeignKey(Session, on_delete=models.CASCADE, related_name="attendances")
    student = models.ForeignKey(User, on_delete=models.CASCADE, related_name="session_attendances")
    status = models.CharField(max_length=10, choices=STATUS_CHOICES, default="absent")
    notes = models.TextField(blank=True)
    created_at = models.DateTimeField(auto_now_add=True)
    updated_at = models.DateTimeField(auto_now=True)

    class Meta:
        unique_together = ["session", "student"]

    def __str__(self):
        return f"{self.student.username} - {self.session.title} ({self.status})"


class CourseProgress(models.Model):
    enrollment = models.OneToOneField(Enrollment, on_delete=models.CASCADE, related_name="progress")
    completed_sessions = models.ManyToManyField(Session, related_name="completed_by")
    last_accessed = models.DateTimeField(auto_now=True)
    notes = models.TextField(blank=True)

    @property
    def completion_percentage(self):
        total_sessions = self.enrollment.course.sessions.count()
        if total_sessions == 0:
            return 0
        completed = self.completed_sessions.count()
        return int((completed / total_sessions) * 100)

    @property
    def attendance_rate(self):
        total_past_sessions = self.enrollment.course.sessions.filter(start_time__lt=timezone.now()).count()
        if total_past_sessions == 0:
            return 100
        attended = SessionAttendance.objects.filter(
            student=self.enrollment.student,
            session__course=self.enrollment.course,
            status__in=["present", "late"],
        ).count()
        return int((attended / total_past_sessions) * 100)

    def __str__(self):
        return f"{self.enrollment.student.username}'s progress in {self.enrollment.course.title}"


class Achievement(models.Model):
    TYPES = [
        ("attendance", "Perfect Attendance"),
        ("completion", "Course Completion"),
        ("participation", "Active Participation"),
        ("excellence", "Academic Excellence"),
    ]

    student = models.ForeignKey(User, on_delete=models.CASCADE, related_name="achievements")
    course = models.ForeignKey(Course, on_delete=models.CASCADE, related_name="achievements")
    achievement_type = models.CharField(max_length=20, choices=TYPES)
    title = models.CharField(max_length=200)
    description = models.TextField()
    awarded_at = models.DateTimeField(auto_now_add=True)

    def __str__(self):
        return f"{self.student.username} - {self.title}"


class Review(models.Model):
    student = models.ForeignKey(User, on_delete=models.CASCADE, related_name="reviews_given")
    course = models.ForeignKey(Course, on_delete=models.CASCADE, related_name="reviews")
    rating = models.IntegerField(validators=[MinValueValidator(1), MaxValueValidator(5)])
    comment = models.TextField()
    created_at = models.DateTimeField(auto_now_add=True)
    updated_at = models.DateTimeField(auto_now=True)

    class Meta:
        unique_together = ["student", "course"]

    def __str__(self):
        return f"{self.student.username}'s review of {self.course.title}"


class Payment(models.Model):
    STATUS_CHOICES = [
        ("pending", "Pending"),
        ("completed", "Completed"),
        ("failed", "Failed"),
        ("refunded", "Refunded"),
    ]

    enrollment = models.ForeignKey(
        Enrollment,
        on_delete=models.CASCADE,
        related_name="payments",
        help_text="The enrollment this payment is associated with",
    )
    session = models.ForeignKey(
        Session,
        on_delete=models.SET_NULL,
        null=True,
        blank=True,
        related_name="payments",
        help_text="Specific session this payment is for, if any",
    )
    amount = models.DecimalField(max_digits=10, decimal_places=2)
    currency = models.CharField(max_length=3, default="USD")
    stripe_payment_intent_id = models.CharField(max_length=100, unique=True)
    status = models.CharField(max_length=10, choices=STATUS_CHOICES, default="pending")
    created_at = models.DateTimeField(auto_now_add=True)
    updated_at = models.DateTimeField(auto_now=True)

    def __str__(self):
        if self.session:
            return f"Payment for {self.enrollment} - {self.session.title}"
        return f"Payment for {self.enrollment}"


class ForumCategory(models.Model):
    """Categories for organizing forum discussions."""

    name = models.CharField(max_length=100)
    description = models.TextField()
    slug = models.SlugField(unique=True)
    icon = models.CharField(max_length=50, help_text="Font Awesome icon class")
    order = models.IntegerField(default=0)
    created_at = models.DateTimeField(auto_now_add=True)
    updated_at = models.DateTimeField(auto_now=True)

    class Meta:
        verbose_name_plural = "Forum Categories"
        ordering = ["order", "name"]

    def __str__(self):
        return self.name

    def save(self, *args, **kwargs):
        if not self.slug:
            self.slug = slugify(self.name)
        super().save(*args, **kwargs)


class ForumTopic(models.Model):
    """Individual forum topics/threads."""

    title = models.CharField(max_length=200)
    content = models.TextField()
    category = models.ForeignKey(ForumCategory, on_delete=models.CASCADE, related_name="topics")
    author = models.ForeignKey(User, on_delete=models.CASCADE, related_name="forum_topics")
    is_pinned = models.BooleanField(default=False)
    is_locked = models.BooleanField(default=False)
    views = models.IntegerField(default=0)
    created_at = models.DateTimeField(auto_now_add=True)
    updated_at = models.DateTimeField(auto_now=True)

    class Meta:
        ordering = ["-is_pinned", "-created_at"]

    def __str__(self):
        return self.title


class ForumReply(models.Model):
    """Replies to forum topics."""

    topic = models.ForeignKey(ForumTopic, on_delete=models.CASCADE, related_name="replies")
    author = models.ForeignKey(User, on_delete=models.CASCADE, related_name="forum_replies")
    content = models.TextField()
    is_solution = models.BooleanField(default=False)
    created_at = models.DateTimeField(auto_now_add=True)
    updated_at = models.DateTimeField(auto_now=True)

    class Meta:
        verbose_name_plural = "Forum Replies"
        ordering = ["created_at"]

    def __str__(self):
        return f"Reply by {self.author.username} on {self.topic.title}"


class PeerConnection(models.Model):
    """Connections between users for networking."""

    STATUS_CHOICES = [
        ("pending", "Pending"),
        ("accepted", "Accepted"),
        ("rejected", "Rejected"),
        ("blocked", "Blocked"),
    ]

    sender = models.ForeignKey(User, on_delete=models.CASCADE, related_name="sent_connections")
    receiver = models.ForeignKey(User, on_delete=models.CASCADE, related_name="received_connections")
    status = models.CharField(max_length=10, choices=STATUS_CHOICES, default="pending")
    created_at = models.DateTimeField(auto_now_add=True)
    updated_at = models.DateTimeField(auto_now=True)

    class Meta:
        unique_together = ["sender", "receiver"]

    def __str__(self):
        return f"{self.sender.username} -> {self.receiver.username} ({self.status})"


class PeerMessage(models.Model):
    """Direct messages between connected peers."""

    sender = models.ForeignKey(User, on_delete=models.CASCADE, related_name="sent_messages")
    receiver = models.ForeignKey(User, on_delete=models.CASCADE, related_name="received_messages")
    content = models.TextField()
    is_read = models.BooleanField(default=False)
    created_at = models.DateTimeField(auto_now_add=True)

    class Meta:
        ordering = ["-created_at"]

    def __str__(self):
        return f"Message from {self.sender.username} to {self.receiver.username}"


class StudyGroup(models.Model):
    """Study groups for collaborative learning."""

    name = models.CharField(max_length=200)
    description = models.TextField()
    course = models.ForeignKey(Course, on_delete=models.CASCADE, related_name="study_groups")
    creator = models.ForeignKey(User, on_delete=models.CASCADE, related_name="created_groups")
    members = models.ManyToManyField(User, related_name="joined_groups")
    max_members = models.IntegerField(default=10)
    is_private = models.BooleanField(default=False)
    created_at = models.DateTimeField(auto_now_add=True)
    updated_at = models.DateTimeField(auto_now=True)

    def __str__(self):
        return self.name


@receiver(post_save, sender=User)
def create_user_profile(sender, instance, created, **kwargs):
    """Create a Profile instance when a new User is created."""
    if created and not hasattr(instance, "profile"):
        Profile.objects.create(user=instance)


@receiver(post_save, sender=User)
def save_user_profile(sender, instance, **kwargs):
    """Save the Profile instance when the User is saved."""
    if hasattr(instance, "profile"):
        instance.profile.save()
    else:
        Profile.objects.create(user=instance)


class BlogPost(models.Model):
    STATUS_CHOICES = [
        ("draft", "Draft"),
        ("published", "Published"),
        ("archived", "Archived"),
    ]

    title = models.CharField(max_length=200)
    slug = models.SlugField(unique=True, max_length=200)
    author = models.ForeignKey(User, on_delete=models.CASCADE, related_name="blog_posts")
    content = MarkdownxField()
    excerpt = models.TextField(blank=True)
    featured_image = models.ImageField(
        upload_to="blog/images/", blank=True, help_text="Featured image for the blog post"
    )
    status = models.CharField(max_length=10, choices=STATUS_CHOICES, default="draft")
    tags = models.CharField(
        max_length=200, blank=True, help_text="Comma-separated tags (e.g., 'python, django, web development')"
    )
    created_at = models.DateTimeField(auto_now_add=True)
    updated_at = models.DateTimeField(auto_now=True)
    published_at = models.DateTimeField(null=True, blank=True)

    class Meta:
        ordering = ["-published_at", "-created_at"]

    def __str__(self):
        return self.title

    def save(self, *args, **kwargs):
        if not self.slug:
            self.slug = slugify(self.title)
        if self.status == "published" and not self.published_at:
            self.published_at = timezone.now()
        super().save(*args, **kwargs)

    @property
    def reading_time(self):
        """Estimate reading time in minutes."""
        words_per_minute = 200
        word_count = len(self.content.split())
        minutes = word_count / words_per_minute
        return max(1, round(minutes))


class BlogComment(models.Model):
    post = models.ForeignKey(BlogPost, on_delete=models.CASCADE, related_name="comments")
    author = models.ForeignKey(User, on_delete=models.CASCADE, related_name="blog_comments")
    content = models.TextField()
    parent = models.ForeignKey("self", null=True, blank=True, on_delete=models.CASCADE, related_name="replies")
    is_approved = models.BooleanField(default=False)
    created_at = models.DateTimeField(auto_now_add=True)
    updated_at = models.DateTimeField(auto_now=True)

    class Meta:
        ordering = ["created_at"]

    def __str__(self):
        return f"Comment by {self.author.username} on {self.post.title}"


class SuccessStory(models.Model):
    STATUS_CHOICES = [
        ("published", "Published"),
        ("archived", "Archived"),
    ]
    title = models.CharField(max_length=200)
    slug = models.SlugField(unique=True, max_length=200)
    author = models.ForeignKey(User, on_delete=models.CASCADE, related_name="success_stories")
    content = MarkdownxField()
    excerpt = models.TextField(blank=True)
    featured_image = models.ImageField(
        upload_to="success_stories/images/", blank=True, help_text="Featured image for the success story"
    )
    status = models.CharField(max_length=10, choices=STATUS_CHOICES, default="published")
    created_at = models.DateTimeField(auto_now_add=True)
    updated_at = models.DateTimeField(auto_now=True)
    published_at = models.DateTimeField(null=True, blank=True)

    class Meta:
        ordering = ["-published_at", "-created_at"]
        verbose_name = "Success Story"
        verbose_name_plural = "Success Stories"

    def __str__(self):
        return self.title

    def save(self, *args, **kwargs):
        if not self.slug:
            self.slug = slugify(self.title)
        if self.status == "published" and not self.published_at:
            self.published_at = timezone.now()
        super().save(*args, **kwargs)

    def get_absolute_url(self):
        return reverse("success_story_detail", kwargs={"slug": self.slug})

    @property
    def reading_time(self):
        """Estimate reading time in minutes."""
        words_per_minute = 200
        word_count = len(self.content.split())
        minutes = word_count / words_per_minute
        return max(1, round(minutes))


@receiver(user_signed_up)
def set_user_type(sender, request, user, **kwargs):
    """Set the user type (teacher/student) when they sign up."""
    is_teacher = request.POST.get("is_teacher") == "on"
    profile = user.profile
    profile.is_teacher = is_teacher
    profile.save()


class Cart(models.Model):
    user = models.OneToOneField(
        settings.AUTH_USER_MODEL,
        on_delete=models.CASCADE,
        related_name="cart",
        null=True,
        blank=True,
    )
    session_key = models.CharField(max_length=40, blank=True, default="")
    created_at = models.DateTimeField(auto_now_add=True)
    updated_at = models.DateTimeField(auto_now=True)

    class Meta:
        constraints = [
            models.CheckConstraint(
                check=models.Q(user__isnull=False) | models.Q(session_key__gt=""),
                name="cart_user_or_session_key",
            )
        ]

    @property
    def item_count(self):
        return self.items.count()

    @property
    def has_goods(self):
        return self.items.filter(goods__isnull=False).exists()

    @property
    def total(self):
        return sum(item.final_price for item in self.items.all())

    def __str__(self):
        if self.user:
            return f"Cart for {self.user.username}"
        return "Anonymous cart"


class Storefront(models.Model):
    teacher = models.OneToOneField(
        settings.AUTH_USER_MODEL, on_delete=models.CASCADE, related_name="storefront", verbose_name="Teacher Profile"
    )
    name = models.CharField(
        max_length=100, unique=True, help_text="Display name for your store", default="Default Store Name"
    )
    description = models.TextField(blank=True, help_text="Describe your store for customers")
    logo = models.ImageField(upload_to="store_logos/", blank=True, help_text="Recommended size: 200x200px")
    store_slug = models.SlugField(unique=True, blank=True, help_text="Auto-generated URL-friendly identifier")
    is_active = models.BooleanField(default=True, help_text="Enable/disable public visibility of your store")
    created_at = models.DateTimeField(auto_now_add=True)
    updated_at = models.DateTimeField(auto_now=True)

    def save(self, *args, **kwargs):
        if not self.store_slug:
            self.store_slug = self._generate_unique_slug()
        super().save(*args, **kwargs)

    def _generate_unique_slug(self):
        base_slug = slugify(self.name)
        unique_slug = base_slug
        count = 1
        while Storefront.objects.filter(store_slug=unique_slug).exists():
            unique_slug = f"{base_slug}-{count}"
            count += 1
        return unique_slug

    def __str__(self):
        return f"{self.name} (by {self.teacher.username})"


class Goods(models.Model):
    PRODUCT_TYPE_CHOICES = [
        ("physical", "Physical Product"),
        ("digital", "Digital Download"),
    ]

    name = models.CharField(max_length=100, help_text="Product title (e.g., 'Algebra Basics Workbook')")
    description = models.TextField(help_text="Detailed product description")
    price = models.DecimalField(max_digits=10, decimal_places=2, help_text="Price in USD")
    discount_price = models.DecimalField(
        max_digits=10, decimal_places=2, blank=True, null=True, help_text="Discounted price (optional)"
    )
    stock = models.PositiveIntegerField(blank=True, null=True, help_text="Leave blank for digital products")
    product_type = models.CharField(max_length=10, choices=PRODUCT_TYPE_CHOICES, default="physical")
    file = models.FileField(upload_to="digital_goods/", blank=True, help_text="Required for digital products")
    category = models.CharField(max_length=100, blank=True, help_text="e.g., 'Books', 'Course Materials'")
    images = models.ManyToManyField("ProductImage", related_name="goods_images", blank=True)
    storefront = models.ForeignKey(Storefront, on_delete=models.CASCADE, related_name="goods")
    is_available = models.BooleanField(default=True, help_text="Show/hide product from store")
    sku = models.CharField(
        max_length=50, unique=True, blank=True, null=True, help_text="Inventory tracking ID (auto-generated)"
    )
    slug = models.SlugField(unique=True, blank=True)
    created_at = models.DateTimeField(auto_now_add=True)
    updated_at = models.DateTimeField(auto_now=True)

    def clean(self):
        # Validate discount logic
        if self.discount_price and self.discount_price >= self.price:
            raise ValidationError("Discount price must be lower than original price.")

        # Validate digital product constraints
        if self.product_type == "digital":
            if self.stock is not None:
                raise ValidationError("Digital products cannot have stock quantities.")
            if not self.file:
                raise ValidationError("Digital products require a file upload.")

        # Validate physical product constraints
        if self.product_type == "physical" and self.stock is None:
            raise ValidationError("Physical products must have a stock quantity.")

    def save(self, *args, **kwargs):
        if not self.sku:
            self.sku = f"{slugify(self.name[:20])}-{self.id}"
        if not self.slug:
            base_slug = slugify(self.name)
            slug = base_slug
            counter = 1
            while Goods.objects.filter(slug=slug).exists():
                slug = f"{base_slug}-{counter}"
                counter += 1
            self.slug = slug
        super().save(*args, **kwargs)

    def __str__(self):
        return f"{self.name} (${self.price})"


class CartItem(models.Model):
    cart = models.ForeignKey(Cart, on_delete=models.CASCADE, related_name="items")
    course = models.ForeignKey(Course, on_delete=models.CASCADE, null=True, blank=True, related_name="cart_items")
    session = models.ForeignKey(Session, on_delete=models.CASCADE, null=True, blank=True, related_name="cart_items")
    goods = models.ForeignKey(Goods, on_delete=models.CASCADE, null=True, blank=True, related_name="cart_items")
    created_at = models.DateTimeField(auto_now_add=True)
    updated_at = models.DateTimeField(auto_now=True)

    class Meta:
        unique_together = [
            ("cart", "course"),
            ("cart", "session"),
            ("cart", "goods"),
        ]

    def clean(self):
        if not self.course and not self.session and not self.goods:
            raise ValidationError("Either a course, session, or goods must be selected")
        if (self.course and self.session) or (self.course and self.goods) or (self.session and self.goods):
            raise ValidationError("Cannot select more than one type of item")

    def save(self, *args, **kwargs):
        self.full_clean()
        super().save(*args, **kwargs)

    @property
    def price(self):
        if self.course:
            return self.course.price
        if self.session:
            return self.session.price or 0
        if self.goods:
            return self.goods.price
        return 0

    @property
    def final_price(self):
        if self.goods and self.goods.discount_price:  # Check for discount
            return self.goods.discount_price
        return self.price  # Fallback to original price

    def __str__(self):
        if self.course:
            return f"{self.course.title} in cart for {self.cart}"
        if self.session:
            return f"{self.session.title} in cart for {self.cart}"
        if self.goods:
            return f"{self.goods.name} in cart for {self.cart}"
        return "Unknown item in cart"


# Constants
ENROLLMENT_STATUS_CHOICES = [
    ("pending", "Pending"),
    ("approved", "Approved"),
    ("rejected", "Rejected"),
    ("cancelled", "Cancelled"),
]


class SessionEnrollment(models.Model):
    """Model for tracking enrollments in individual sessions."""

    student = models.ForeignKey(User, on_delete=models.CASCADE, related_name="session_enrollments")
    session = models.ForeignKey(Session, on_delete=models.CASCADE, related_name="enrollments")
    status = models.CharField(max_length=20, choices=ENROLLMENT_STATUS_CHOICES, default="pending")
    payment_intent_id = models.CharField(max_length=100, blank=True, default="")
    created_at = models.DateTimeField(auto_now_add=True)
    updated_at = models.DateTimeField(auto_now=True)

    class Meta:
        unique_together = ["student", "session"]
        ordering = ["-created_at"]

    def __str__(self):
        return f"{self.student.email} - {self.session.title}"


class EventCalendar(models.Model):
    title = models.CharField(max_length=200)
    description = models.TextField(blank=True)
    creator = models.ForeignKey(User, on_delete=models.CASCADE, related_name="created_calendars")
    created_at = models.DateTimeField(auto_now_add=True)
    month = models.IntegerField()  # 0-11 for Jan-Dec
    year = models.IntegerField()
    share_token = models.CharField(max_length=32, unique=True)  # For sharing the calendar

    def save(self, *args, **kwargs):
        if not self.share_token:
            self.share_token = "".join(random.choices(string.ascii_letters + string.digits, k=32))
        super().save(*args, **kwargs)

    def __str__(self):
        return f"{self.title} - {self.month + 1}/{self.year}"

    @property
    def unique_participants_count(self):
        """Count unique participants by name"""
        return self.time_slots.values("name").distinct().count()


class TimeSlot(models.Model):
    calendar = models.ForeignKey(EventCalendar, on_delete=models.CASCADE, related_name="time_slots")
    name = models.CharField(max_length=100)
    day = models.IntegerField()  # 1-31
    start_time = models.TimeField()
    end_time = models.TimeField()
    created_at = models.DateTimeField(auto_now_add=True)

    class Meta:
        unique_together = ["calendar", "name", "day"]  # One slot per person per day

    def __str__(self):
        return f"{self.name} - Day {self.day} ({self.start_time}-{self.end_time})"


class SearchLog(models.Model):
    query = models.CharField(max_length=255)
    results_count = models.IntegerField()
    user = models.ForeignKey(User, on_delete=models.SET_NULL, null=True, blank=True)
    created_at = models.DateTimeField(auto_now_add=True)
    filters_applied = models.JSONField(default=dict, blank=True)
    search_type = models.CharField(
        max_length=20,
        choices=[("course", "Course Search"), ("material", "Material Search"), ("forum", "Forum Search")],
        default="course",
    )

    class Meta:
        ordering = ["-created_at"]

    def __str__(self):
        return f"{self.query} ({self.results_count} results)"


class Challenge(models.Model):
    title = models.CharField(max_length=200)
    description = models.TextField()
    week_number = models.PositiveIntegerField(unique=True)
    start_date = models.DateField()
    end_date = models.DateField()

    def __str__(self):
        return f"Week {self.week_number}: {self.title}"


class ChallengeSubmission(models.Model):
    user = models.ForeignKey(User, on_delete=models.CASCADE)
    challenge = models.ForeignKey(Challenge, on_delete=models.CASCADE)
    submission_text = models.TextField()
    submitted_at = models.DateTimeField(auto_now_add=True)

    def __str__(self):
        return f"{self.user.username}'s submission for Week {self.challenge.week_number}"


class ProductImage(models.Model):
    goods = models.ForeignKey(Goods, on_delete=models.CASCADE, related_name="goods_images")
    image = models.ImageField(upload_to="goods_images/", help_text="Product display image")
    alt_text = models.CharField(max_length=125, blank=True, help_text="Accessibility description for screen readers")

    def __str__(self):
        return f"Image for {self.goods.name}"


class Order(models.Model):
    STATUS_CHOICES = [
        ("draft", "Draft"),
        ("pending", "Pending Payment"),
        ("processing", "Processing"),
        ("shipped", "Shipped"),
        ("completed", "Completed"),
        ("cancelled", "Cancelled"),
        ("refunded", "Refunded"),
    ]

    user = models.ForeignKey(settings.AUTH_USER_MODEL, on_delete=models.PROTECT, related_name="orders")
    storefront = models.ForeignKey(Storefront, on_delete=models.CASCADE, related_name="orders", null=True, blank=True)
    total_price = models.DecimalField(max_digits=10, decimal_places=2, editable=False)
    status = models.CharField(max_length=10, choices=STATUS_CHOICES, default="draft")
    shipping_address = models.JSONField(blank=True, null=True, help_text="Structured shipping details")
    tracking_number = models.CharField(max_length=100, blank=True)
    terms_accepted = models.BooleanField(default=False, help_text="User accepted terms during checkout")
    created_at = models.DateTimeField(auto_now_add=True)
    updated_at = models.DateTimeField(auto_now=True)

    def save(self, *args, **kwargs):
        is_new = self.pk is None  # Check if it's a new order
        super().save(*args, **kwargs)  # Save first to generate an ID

        if is_new and not self.tracking_number:
            self.tracking_number = self.generate_tracking_number()
            super().save(update_fields=["tracking_number"])

    def generate_tracking_number(self):
        return f"TRACK-{self.pk}-{int(time.time())}-{uuid.uuid4().hex[:6].upper()}"

    def __str__(self):
        return f"Order #{self.id} ({self.user.email})"

    def notify_user(self):
        subject = f"Order #{self.id} Status Update"
        message = f"Your order status is now: {self.get_status_display()}"
        send_mail(subject, message, settings.DEFAULT_FROM_EMAIL, [self.user.email], fail_silently=False)


class OrderItem(models.Model):
    order = models.ForeignKey(Order, on_delete=models.CASCADE, related_name="items")
    goods = models.ForeignKey(Goods, on_delete=models.PROTECT, verbose_name="Product")
    quantity = models.PositiveIntegerField(default=1)
    price_at_purchase = models.DecimalField(max_digits=10, decimal_places=2, editable=False)
    discounted_price_at_purchase = models.DecimalField(
        max_digits=10, decimal_places=2, blank=True, null=True, editable=False
    )

    class Meta:
        unique_together = [("order", "goods")]
        verbose_name = "Order Line Item"

    def __str__(self):
        return f"{self.quantity}x {self.goods.name}"


<<<<<<< HEAD
class TeamGoal(models.Model):
    """A goal that team members work together to achieve."""

    title = models.CharField(max_length=200)
    description = models.TextField()
    creator = models.ForeignKey(User, on_delete=models.CASCADE, related_name="created_goals")
    deadline = models.DateTimeField(null=True, blank=True)
    created_at = models.DateTimeField(auto_now_add=True)
    updated_at = models.DateTimeField(auto_now=True)

    STATUS_CHOICES = [("active", "Active"), ("completed", "Completed"), ("cancelled", "Cancelled")]
    status = models.CharField(max_length=20, choices=STATUS_CHOICES, default="active")

    def __str__(self):
        return self.title

    @property
    def completion_percentage(self):
        """Calculate the percentage of members who have completed the goal."""
        total_members = self.members.count()
        if total_members == 0:
            return 0
        completed_members = self.members.filter(completed=True).count()
        return int((completed_members / total_members) * 100)


class TeamGoalMember(models.Model):
    """Represents a member of a team goal."""

    team_goal = models.ForeignKey(TeamGoal, on_delete=models.CASCADE, related_name="members")
    user = models.ForeignKey(User, on_delete=models.CASCADE)
    joined_at = models.DateTimeField(auto_now_add=True)
    completed = models.BooleanField(default=False)
    completed_at = models.DateTimeField(null=True, blank=True)

    ROLE_CHOICES = [("leader", "Team Leader"), ("member", "Team Member")]
    role = models.CharField(max_length=20, choices=ROLE_CHOICES, default="member")

    class Meta:
        unique_together = ["team_goal", "user"]

    def __str__(self):
        return f"{self.user.username} - {self.team_goal.title}"

    def mark_completed(self):
        """Mark this member's participation as completed."""
        self.completed = True
        self.completed_at = timezone.now()
        self.save()


class TeamInvite(models.Model):
    """Invitation to join a team goal."""

    goal = models.ForeignKey(TeamGoal, on_delete=models.CASCADE, related_name="invites")
    sender = models.ForeignKey(User, on_delete=models.CASCADE, related_name="sent_invites")
    recipient = models.ForeignKey(User, on_delete=models.CASCADE, related_name="received_invites")
    created_at = models.DateTimeField(auto_now_add=True)
    responded_at = models.DateTimeField(null=True, blank=True)

    STATUS_CHOICES = [("pending", "Pending"), ("accepted", "Accepted"), ("declined", "Declined")]
    status = models.CharField(max_length=20, choices=STATUS_CHOICES, default="pending")

    class Meta:
        unique_together = ["goal", "recipient"]

    def __str__(self):
        return f"Invite to {self.goal.title} for {self.recipient.username}"
=======
class Donation(models.Model):
    """Model for storing donation information."""

    DONATION_TYPES = (
        ("one_time", "One-time Donation"),
        ("subscription", "Monthly Subscription"),
    )

    DONATION_STATUS = (
        ("pending", "Pending"),
        ("completed", "Completed"),
        ("failed", "Failed"),
        ("refunded", "Refunded"),
        ("cancelled", "Cancelled"),
    )

    user = models.ForeignKey(User, on_delete=models.SET_NULL, null=True, blank=True, related_name="donations")
    email = models.EmailField()
    amount = models.DecimalField(max_digits=10, decimal_places=2)
    donation_type = models.CharField(max_length=20, choices=DONATION_TYPES)
    status = models.CharField(max_length=20, choices=DONATION_STATUS, default="pending")
    stripe_payment_intent_id = models.CharField(max_length=100, blank=True, default="")
    stripe_subscription_id = models.CharField(max_length=100, blank=True, default="")
    stripe_customer_id = models.CharField(max_length=100, blank=True, default="")
    message = models.TextField(blank=True)
    anonymous = models.BooleanField(default=False)
    created_at = models.DateTimeField(auto_now_add=True)
    updated_at = models.DateTimeField(auto_now=True)

    def __str__(self):
        return f"{self.email} - {self.amount} ({self.get_donation_type_display()})"

    class Meta:
        ordering = ["-created_at"]

    @property
    def is_recurring(self):
        return self.donation_type == "subscription"

    @property
    def display_name(self):
        if self.anonymous:
            return "Anonymous"
        if self.user:
            return self.user.get_full_name() or self.user.username
        return self.email.split("@")[0]  # Use part before @ in email
>>>>>>> ce33d3ae
<|MERGE_RESOLUTION|>--- conflicted
+++ resolved
@@ -1192,7 +1192,6 @@
         return f"{self.quantity}x {self.goods.name}"
 
 
-<<<<<<< HEAD
 class TeamGoal(models.Model):
     """A goal that team members work together to achieve."""
 
@@ -1261,7 +1260,8 @@
 
     def __str__(self):
         return f"Invite to {self.goal.title} for {self.recipient.username}"
-=======
+
+
 class Donation(models.Model):
     """Model for storing donation information."""
 
@@ -1307,5 +1307,4 @@
             return "Anonymous"
         if self.user:
             return self.user.get_full_name() or self.user.username
-        return self.email.split("@")[0]  # Use part before @ in email
->>>>>>> ce33d3ae
+        return self.email.split("@")[0]  # Use part before @ in email