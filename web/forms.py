--- conflicted
+++ resolved
@@ -11,11 +11,8 @@
 from markdownx.fields import MarkdownxFormField
 
 from .models import (
-<<<<<<< HEAD
     Avatar,
-=======
     Achievement,
->>>>>>> 7386b1af
     BlogPost,
     ChallengeSubmission,
     Course,
