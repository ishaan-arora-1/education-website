import calendar
import html
import ipaddress
import json
import os
import re
import shutil
import socket
import subprocess
import time
from collections import defaultdict
from datetime import timedelta
from decimal import Decimal
from urllib.parse import urlparse

import requests
import stripe
from django.conf import settings
from django.contrib import messages
from django.contrib.auth import get_user_model, login
from django.contrib.auth.decorators import login_required, user_passes_test
from django.contrib.auth.mixins import LoginRequiredMixin, UserPassesTestMixin
from django.contrib.auth.models import User
from django.core.mail import send_mail
from django.core.paginator import Paginator
from django.db import IntegrityError, models, transaction
from django.db.models import Avg, Count, Q, Sum
from django.http import (
    FileResponse,
    HttpResponse,
    HttpResponseForbidden,
    JsonResponse,
)
from django.shortcuts import get_object_or_404, redirect, render
from django.template.loader import render_to_string
from django.urls import NoReverseMatch, reverse, reverse_lazy
from django.utils import timezone
from django.utils.crypto import get_random_string
from django.utils.html import strip_tags
from django.views import generic
from django.views.decorators.clickjacking import xframe_options_exempt
from django.views.decorators.csrf import csrf_exempt
from django.views.decorators.http import require_GET, require_POST
from django.views.generic import (
    CreateView,
    DeleteView,
    DetailView,
    ListView,
    UpdateView,
)

from .calendar_sync import generate_google_calendar_link, generate_ical_feed, generate_outlook_calendar_link
from .decorators import teacher_required
from .forms import (
    BlogPostForm,
    ChallengeSubmissionForm,
    CourseForm,
    CourseMaterialForm,
    EducationalVideoForm,
    FeedbackForm,
    ForumCategoryForm,
    ForumTopicForm,
    GoodsForm,
    GradeableLinkForm,
    InviteStudentForm,
    LearnForm,
    LinkGradeForm,
    MemeForm,
    MessageTeacherForm,
    ProfileUpdateForm,
    ProgressTrackerForm,
    ReviewForm,
    SessionForm,
    StorefrontForm,
    StudentEnrollmentForm,
    SuccessStoryForm,
    TeacherSignupForm,
    TeachForm,
    TeamGoalForm,
    TeamInviteForm,
    UserRegistrationForm,
    WaitingRoomForm,
)
from .marketing import (
    generate_social_share_content,
    get_course_analytics,
    get_promotion_recommendations,
    send_course_promotion_email,
)
from .models import (
    Achievement,
    BlogComment,
    BlogPost,
    Cart,
    CartItem,
    Certificate,
    Challenge,
    ChallengeSubmission,
    Course,
    CourseMaterial,
    CourseProgress,
    Donation,
    EducationalVideo,
    Enrollment,
    EventCalendar,
    ForumCategory,
    ForumReply,
    ForumTopic,
    Goods,
    GradeableLink,
    LearningStreak,
    LinkGrade,
    Meme,
    Order,
    OrderItem,
    PeerConnection,
    PeerMessage,
    ProductImage,
    Profile,
    ProgressTracker,
    SearchLog,
    Session,
    SessionAttendance,
    SessionEnrollment,
    Storefront,
    StudyGroup,
    Subject,
    SuccessStory,
    TeamGoal,
    TeamGoalMember,
    TeamInvite,
    TimeSlot,
<<<<<<< HEAD
    WaitingRoom,
=======
    UserBadge,
>>>>>>> 95902646
    WebRequest,
)
from .notifications import (
    notify_session_reminder,
    notify_teacher_new_enrollment,
    notify_team_goal_completion,
    notify_team_invite,
    notify_team_invite_response,
    send_enrollment_confirmation,
)
from .referrals import send_referral_reward_email
from .social import get_social_stats
from .utils import get_or_create_cart

GOOGLE_CREDENTIALS_PATH = os.path.join(settings.BASE_DIR, "google_credentials.json")

# Initialize Stripe
stripe.api_key = settings.STRIPE_SECRET_KEY


def sitemap(request):
    return render(request, "sitemap.html")


def index(request):
    """Homepage view."""
    # Store referral code in session if present in URL
    ref_code = request.GET.get("ref")
    if ref_code:
        request.session["referral_code"] = ref_code

    # Get current user's profile if authenticated
    profile = request.user.profile if request.user.is_authenticated else None

    # Get top referrers
    top_referrers = (
        Profile.objects.annotate(
            total_signups=Count("referrals"),
            total_enrollments=Count(
                "referrals__user__enrollments", filter=Q(referrals__user__enrollments__status="approved")
            ),
            total_clicks=Count(
                "referrals__user",
                filter=Q(
                    referrals__user__username__in=WebRequest.objects.filter(path__contains="ref=").values_list(
                        "user", flat=True
                    )
                ),
            ),
        )
        .filter(total_signups__gt=0)
        .order_by("-total_signups")[:5]
    )

    # Get featured courses
    featured_courses = Course.objects.filter(status="published", is_featured=True).order_by("-created_at")[:3]

    # Get current challenge
    current_challenge = Challenge.objects.filter(start_date__lte=timezone.now(), end_date__gte=timezone.now()).first()

    # Get latest blog post
    latest_post = BlogPost.objects.filter(status="published").order_by("-published_at").first()

    # Get latest success story
    latest_success_story = SuccessStory.objects.filter(status="published").order_by("-published_at").first()

    # Get signup form if needed
    form = None
    if not request.user.is_authenticated or not request.user.profile.is_teacher:
        form = TeacherSignupForm()

    context = {
        "profile": profile,
        "top_referrers": top_referrers,
        "featured_courses": featured_courses,
        "current_challenge": current_challenge,
        "latest_post": latest_post,
        "latest_success_story": latest_success_story,
        "form": form,
    }
    if request.user.is_authenticated:
        user_team_goals = (
            TeamGoal.objects.filter(Q(creator=request.user) | Q(members__user=request.user))
            .distinct()
            .order_by("-created_at")[:3]
        )

        team_invites = TeamInvite.objects.filter(recipient=request.user, status="pending").select_related(
            "goal", "sender"
        )

        context.update(
            {
                "user_team_goals": user_team_goals,
                "team_invites": team_invites,
            }
        )
    return render(request, "index.html", context)


def signup_view(request):
    """Custom signup view that properly handles referral codes."""
    if request.method == "POST":
        # Initialize the registration form with POST data and request context
        form = UserRegistrationForm(request.POST, request=request)
        # Validate the form data before saving the new user
        if form.is_valid():
            form.save(request)
            return redirect("account_email_verification_sent")
    else:
        # Initialize form with request to get referral code from session
        form = UserRegistrationForm(request=request)

        # If there's no referral code in session but it's in the URL, store it
        ref_code = request.GET.get("ref")
        if ref_code and not request.session.get("referral_code"):
            request.session["referral_code"] = ref_code
            # Reinitialize form to pick up the new session value
            form = UserRegistrationForm(request=request)

    return render(
        request,
        "account/signup.html",
        {
            "form": form,
            "login_url": reverse("account_login"),
        },
    )


@login_required
def profile(request):
    if request.method == "POST":
        if "avatar" in request.FILES:
            request.user.profile.avatar = request.FILES["avatar"]
            request.user.profile.save()
            return redirect("profile")

        form = ProfileUpdateForm(request.POST, request.FILES, instance=request.user)
        if form.is_valid():
            request.user.profile.refresh_from_db()  # Refresh the instance so updated Profile is loaded
            messages.success(request, "Profile updated successfully!")
            return redirect("profile")
    else:
        # Use the instance so the form loads all updated fields from the database.
        form = ProfileUpdateForm(instance=request.user)

    badges = UserBadge.objects.filter(user=request.user).select_related("badge")

    context = {
        "form": form,
        "badges": badges,
    }

    # Teacher-specific stats
    if request.user.profile.is_teacher:
        courses = Course.objects.filter(teacher=request.user)
        total_students = sum(course.enrollments.filter(status="approved").count() for course in courses)
        avg_rating = 0
        total_ratings = 0
        for course in courses:
            course_ratings = course.reviews.all()
            if course_ratings:
                avg_rating += sum(review.rating for review in course_ratings)
                total_ratings += len(course_ratings)
        avg_rating = round(avg_rating / total_ratings, 1) if total_ratings > 0 else 0
        context.update(
            {
                "courses": courses,
                "total_students": total_students,
                "avg_rating": avg_rating,
            }
        )
    # Student-specific stats
    else:
        enrollments = Enrollment.objects.filter(student=request.user).select_related("course")
        completed_courses = enrollments.filter(status="completed").count()
        total_progress = 0
        progress_count = 0
        for enrollment in enrollments:
            progress, _ = CourseProgress.objects.get_or_create(enrollment=enrollment)
            if progress.completion_percentage is not None:
                total_progress += progress.completion_percentage
                progress_count += 1
        avg_progress = round(total_progress / progress_count) if progress_count > 0 else 0
        context.update(
            {
                "enrollments": enrollments,
                "completed_courses": completed_courses,
                "avg_progress": avg_progress,
            }
        )

    # Add created calendars with time slots if applicable
    created_calendars = request.user.created_calendars.prefetch_related("time_slots").order_by("-created_at")
    context["created_calendars"] = created_calendars

    return render(request, "profile.html", context)


@login_required
def create_course(request):
    if request.method == "POST":
        form = CourseForm(request.POST, request.FILES)
        if form.is_valid():
            course = form.save(commit=False)
            course.teacher = request.user
            course.status = "published"  # Set status to published
            course.save()
            form.save_m2m()  # Save many-to-many relationships

            # Handle waiting room if course was created from one
            if "waiting_room_data" in request.session:
                waiting_room = get_object_or_404(WaitingRoom, id=request.session["waiting_room_data"]["id"])

                # Update waiting room status and link to course
                waiting_room.status = "fulfilled"
                waiting_room.fulfilled_course = course
                waiting_room.save(update_fields=["status", "fulfilled_course"])

                # Send notifications to all participants
                for participant in waiting_room.participants.all():
                    messages.success(
                        request,
                        f"A new course matching your request has been created: {course.title}",
                        extra_tags=f"course_{course.slug}",
                    )

                # Clear waiting room data from session
                del request.session["waiting_room_data"]

                # Redirect back to waiting room to show the update
                return redirect("waiting_room_detail", waiting_room_id=waiting_room.id)

            return redirect("course_detail", slug=course.slug)
    else:
        form = CourseForm()

    return render(request, "courses/create.html", {"form": form})


@login_required
@teacher_required
def create_course_from_waiting_room(request, waiting_room_id):
    waiting_room = get_object_or_404(WaitingRoom, id=waiting_room_id)

    # Ensure waiting room is open
    if waiting_room.status != "open":
        messages.error(request, "This waiting room is no longer open.")
        return redirect("waiting_room_detail", waiting_room_id=waiting_room_id)

    # Store waiting room data in session for validation
    request.session["waiting_room_data"] = {
        "id": waiting_room.id,
        "subject": waiting_room.subject.strip().lower(),
        "topics": [t.strip().lower() for t in waiting_room.topics.split(",") if t.strip()],
    }

    # Redirect to regular course creation form
    return redirect(reverse("create_course"))


def course_detail(request, slug):
    course = get_object_or_404(Course, slug=slug)
    sessions = course.sessions.all().order_by("start_time")
    now = timezone.now()
    is_teacher = request.user == course.teacher
    completed_sessions = []

    # Get enrollment if user is authenticated
    enrollment = None
    is_enrolled = False
    if request.user.is_authenticated:
        enrollment = Enrollment.objects.filter(course=course, student=request.user, status="approved").first()
        is_enrolled = enrollment is not None
        if enrollment:
            # Get completed sessions through SessionAttendance
            completed_sessions = SessionAttendance.objects.filter(
                student=request.user, session__course=course, status="completed"
            ).values_list("session__id", flat=True)
            completed_sessions = course.sessions.filter(id__in=completed_sessions)

    # Mark past sessions as completed for display
    past_sessions = sessions.filter(end_time__lt=now)
    future_sessions = sessions.filter(end_time__gte=now)
    sessions = list(future_sessions) + list(past_sessions)  # Show future sessions first

    # Calendar data
    today = timezone.now().date()

    # Get the requested month from query parameters, default to current month
    try:
        year = int(request.GET.get("year", today.year))
        month = int(request.GET.get("month", today.month))
        current_month = today.replace(year=year, month=month, day=1)
    except (ValueError, TypeError):
        current_month = today.replace(day=1)

    # Calculate previous and next month
    if current_month.month == 1:
        prev_month = current_month.replace(year=current_month.year - 1, month=12)
    else:
        prev_month = current_month.replace(month=current_month.month - 1)

    if current_month.month == 12:
        next_month = current_month.replace(year=current_month.year + 1, month=1)
    else:
        next_month = current_month.replace(month=current_month.month + 1)

    # Get the calendar for current month
    cal = calendar.monthcalendar(current_month.year, current_month.month)

    # Get all session dates for this course in current month
    session_dates = set(
        session.start_time.date()
        for session in sessions
        if session.start_time.year == current_month.year and session.start_time.month == current_month.month
    )

    # Prepare calendar weeks data
    calendar_weeks = []
    for week in cal:
        calendar_week = []
        for day in week:
            if day == 0:
                calendar_week.append({"date": None, "in_month": False, "has_session": False})
            else:
                date = current_month.replace(day=day)
                calendar_week.append({"date": date, "in_month": True, "has_session": date in session_dates})
        calendar_weeks.append(calendar_week)

    context = {
        "course": course,
        "sessions": sessions,
        "now": now,
        "today": today,
        "is_teacher": is_teacher,
        "is_enrolled": is_enrolled,
        "enrollment": enrollment,
        "completed_sessions": completed_sessions,
        "calendar_weeks": calendar_weeks,
        "current_month": current_month,
        "prev_month": prev_month,
        "next_month": next_month,
    }

    return render(request, "courses/detail.html", context)


@login_required
def enroll_course(request, course_slug):
    """Enroll in a course and handle referral rewards if applicable."""
    course = get_object_or_404(Course, slug=course_slug)

    # Check if user is already enrolled
    if request.user.enrollments.filter(course=course).exists():
        messages.warning(request, "You are already enrolled in this course.")
        return redirect("course_detail", slug=course_slug)

    # Check if course is full
    if course.max_students and course.enrollments.count() >= course.max_students:
        messages.error(request, "This course is full.")
        return redirect("course_detail", slug=course_slug)

    # Check if this is the user's first enrollment and if they were referred
    if not Enrollment.objects.filter(student=request.user).exists():
        if hasattr(request.user.profile, "referred_by") and request.user.profile.referred_by:
            referrer = request.user.profile.referred_by
            if not referrer.is_teacher:  # Regular users get reward on first course enrollment
                referrer.add_referral_earnings(5)
                send_referral_reward_email(referrer.user, request.user, 5, "enrollment")

    # For free courses, create approved enrollment immediately
    if course.price == 0:
        enrollment = Enrollment.objects.create(student=request.user, course=course, status="approved")
        # Send notifications for free courses
        send_enrollment_confirmation(enrollment)
        notify_teacher_new_enrollment(enrollment)
        messages.success(request, "You have successfully enrolled in this free course.")
        return redirect("course_detail", slug=course_slug)
    else:
        # For paid courses, create pending enrollment
        enrollment = Enrollment.objects.create(student=request.user, course=course, status="pending")
        messages.info(request, "Please complete the payment process to enroll in this course.")
        return redirect("course_detail", slug=course_slug)


@login_required
def add_session(request, slug):
    course = Course.objects.get(slug=slug)
    if request.user != course.teacher:
        messages.error(request, "Only the course teacher can add sessions!")
        return redirect("course_detail", slug=slug)

    if request.method == "POST":
        form = SessionForm(request.POST)
        if form.is_valid():
            session = form.save(commit=False)
            session.course = course
            session.save()
            # Send session notifications to enrolled students
            notify_session_reminder(session)
            messages.success(request, "Session added successfully!")
            return redirect("course_detail", slug=slug)
    else:
        form = SessionForm()

    return render(request, "courses/session_form.html", {"form": form, "course": course, "is_edit": False})


@login_required
def add_review(request, slug):
    course = Course.objects.get(slug=slug)
    if not request.user.enrollments.filter(course=course).exists():
        messages.error(request, "Only enrolled students can review the course!")
        return redirect("course_detail", slug=slug)

    if request.method == "POST":
        form = ReviewForm(request.POST)
        if form.is_valid():
            review = form.save(commit=False)
            review.student = request.user
            review.course = course
            review.save()
            messages.success(request, "Review added successfully!")
            return redirect("course_detail", slug=slug)
    else:
        form = ReviewForm()

    return render(request, "courses/add_review.html", {"form": form, "course": course})


@login_required
def delete_course(request, slug):
    course = get_object_or_404(Course, slug=slug)
    if request.user != course.teacher:
        messages.error(request, "Only the course teacher can delete the course!")
        return redirect("course_detail", slug=slug)

    if request.method == "POST":
        course.delete()
        messages.success(request, "Course deleted successfully!")
        return redirect("profile")

    return render(request, "courses/delete_confirm.html", {"course": course})


@csrf_exempt
def github_update(request):
    send_slack_message("New commit pulled from GitHub")
    root_directory = os.path.dirname(os.path.dirname(os.path.abspath(__file__)))
    try:
        subprocess.run(["chmod", "+x", f"{root_directory}/setup.sh"])
        result = subprocess.run(["bash", f"{root_directory}/setup.sh"], capture_output=True, text=True)
        if result.returncode != 0:
            raise Exception(
                f"setup.sh failed with return code {result.returncode} and output: {result.stdout} {result.stderr}"
            )
        send_slack_message("CHMOD success about to set time on: " + settings.PA_WSGI)

        current_time = time.time()
        os.utime(settings.PA_WSGI, (current_time, current_time))
        send_slack_message("Repository updated successfully")
        return HttpResponse("Repository updated successfully")
    except Exception as e:
        print(f"Deploy error: {e}")
        send_slack_message(f"Deploy error: {e}")
        return HttpResponse("Deploy error see logs.")


def send_slack_message(message):
    webhook_url = os.getenv("SLACK_WEBHOOK_URL")
    if not webhook_url:
        print("Warning: SLACK_WEBHOOK_URL not configured")
        return

    payload = {"text": f"```{message}```"}
    try:
        response = requests.post(webhook_url, json=payload)
        response.raise_for_status()  # Raise exception for bad status codes
    except Exception as e:
        print(f"Failed to send Slack message: {e}")


def get_wsgi_last_modified_time():
    try:
        return time.ctime(os.path.getmtime(settings.PA_WSGI))
    except Exception:
        return "Unknown"


def subjects(request):
    return render(request, "subjects.html")


def about(request):
    return render(request, "about.html")


def learn(request):
    if request.method == "POST":
        form = LearnForm(request.POST)
        if form.is_valid():
            subject = form.cleaned_data["subject"]
            email = form.cleaned_data["email"]
            message = form.cleaned_data["message"]

            # Prepare email content
            email_subject = f"Learning Interest: {subject}"
            email_body = render_to_string(
                "emails/learn_interest.html",
                {
                    "subject": subject,
                    "email": email,
                    "message": message,
                },
            )

            # Send email
            try:
                send_mail(
                    email_subject,
                    email_body,
                    settings.DEFAULT_FROM_EMAIL,
                    [settings.DEFAULT_FROM_EMAIL],
                    html_message=email_body,
                    fail_silently=False,
                )
                messages.success(request, "Thank you for your interest! We'll be in touch soon.")
                return redirect("index")
            except Exception as e:
                print(f"Error sending email: {e}")
                messages.error(request, "Sorry, there was an error sending your inquiry. Please try again later.")
    else:
        initial_data = {}
        if request.GET.get("subject"):
            initial_data["subject"] = request.GET.get("subject")
        form = LearnForm(initial=initial_data)

    return render(request, "learn.html", {"form": form})


def teach(request):
    if request.method == "POST":
        form = TeachForm(request.POST)
        if form.is_valid():
            subject = form.cleaned_data["subject"]
            email = form.cleaned_data["email"]
            expertise = form.cleaned_data["expertise"]

            # Prepare email content
            email_subject = f"Teaching Application: {subject}"
            email_body = render_to_string(
                "emails/teach_application.html",
                {
                    "subject": subject,
                    "email": email,
                    "expertise": expertise,
                },
            )

            # Send email
            try:
                send_mail(
                    email_subject,
                    email_body,
                    settings.DEFAULT_FROM_EMAIL,
                    [settings.DEFAULT_FROM_EMAIL],
                    html_message=email_body,
                    fail_silently=False,
                )
                messages.success(request, "Thank you for your application! We'll review it and get back to you soon.")
                return redirect("index")
            except Exception as e:
                print(f"Error sending email: {e}")
                messages.error(request, "Sorry, there was an error sending your application. Please try again later.")
    else:
        initial_data = {}
        if request.GET.get("subject"):
            initial_data["subject"] = request.GET.get("subject")
        form = TeachForm(initial=initial_data)

    return render(request, "teach.html", {"form": form})


def course_search(request):
    query = request.GET.get("q", "")
    subject = request.GET.get("subject", "")
    level = request.GET.get("level", "")
    min_price = request.GET.get("min_price", "")
    max_price = request.GET.get("max_price", "")
    sort_by = request.GET.get("sort", "-created_at")

    courses = Course.objects.filter(status="published")

    # Apply filters
    if query:
        courses = courses.filter(
            Q(title__icontains=query)
            | Q(description__icontains=query)
            | Q(tags__icontains=query)
            | Q(learning_objectives__icontains=query)
            | Q(prerequisites__icontains=query)
            | Q(teacher__username__icontains=query)
            | Q(teacher__first_name__icontains=query)
            | Q(teacher__last_name__icontains=query)
            | Q(teacher__profile__expertise__icontains=query)
        )

    if subject:
        courses = courses.filter(subject=subject)

    if level:
        courses = courses.filter(level=level)

    if min_price:
        try:
            min_price = float(min_price)
            courses = courses.filter(price__gte=min_price)
        except ValueError:
            pass

    if max_price:
        try:
            max_price = float(max_price)
            courses = courses.filter(price__lte=max_price)
        except ValueError:
            pass

    # Annotate with average rating for sorting
    courses = courses.annotate(
        avg_rating=Avg("reviews__rating"),
        total_students=Count("enrollments", filter=Q(enrollments__status="approved")),
    )

    # Apply sorting
    if sort_by == "price":
        courses = courses.order_by("price", "-avg_rating")
    elif sort_by == "-price":
        courses = courses.order_by("-price", "-avg_rating")
    elif sort_by == "title":
        courses = courses.order_by("title")
    elif sort_by == "rating":
        courses = courses.order_by("-avg_rating", "-total_students")
    else:  # Default to newest
        courses = courses.order_by("-created_at")

    # Get total count before pagination
    total_results = courses.count()

    # Log the search
    if query or subject or level or min_price or max_price:
        filters = {
            "subject": subject,
            "level": level,
            "min_price": min_price,
            "max_price": max_price,
            "sort_by": sort_by,
        }
        SearchLog.objects.create(
            query=query,
            results_count=total_results,
            user=request.user if request.user.is_authenticated else None,
            filters_applied=filters,
            search_type="course",
        )

    # Pagination
    paginator = Paginator(courses, 12)  # Show 12 courses per page
    page_number = request.GET.get("page", 1)
    page_obj = paginator.get_page(page_number)

    context = {
        "page_obj": page_obj,
        "query": query,
        "subject": subject,
        "level": level,
        "min_price": min_price,
        "max_price": max_price,
        "sort_by": sort_by,
        "subject_choices": Course._meta.get_field("subject").choices,
        "level_choices": Course._meta.get_field("level").choices,
        "total_results": total_results,
    }

    return render(request, "courses/search.html", context)


@login_required
def create_payment_intent(request, slug):
    """Create a payment intent for Stripe."""
    course = get_object_or_404(Course, slug=slug)

    # Prevent creating payment intents for free courses
    if course.price == 0:
        # Find the enrollment and update its status to approved if it's pending
        enrollment = get_object_or_404(Enrollment, student=request.user, course=course)
        if enrollment.status == "pending":
            enrollment.status = "approved"
            enrollment.save()

            # Send notifications
            send_enrollment_confirmation(enrollment)
            notify_teacher_new_enrollment(enrollment)

        return JsonResponse({"free_course": True, "message": "Enrollment approved for free course"})

    # Ensure user has a pending enrollment
    enrollment = get_object_or_404(Enrollment, student=request.user, course=course, status="pending")

    # Validate price is greater than zero for Stripe
    if course.price <= 0:
        enrollment.status = "approved"
        enrollment.save()

        # Send notifications
        send_enrollment_confirmation(enrollment)
        notify_teacher_new_enrollment(enrollment)

        return JsonResponse({"free_course": True, "message": "Enrollment approved for free course"})

    try:
        # Create a PaymentIntent with the order amount and currency
        intent = stripe.PaymentIntent.create(
            amount=int(course.price * 100),  # Convert to cents
            currency="usd",
            metadata={
                "course_id": course.id,
                "user_id": request.user.id,
            },
        )
        return JsonResponse({"clientSecret": intent.client_secret})
    except Exception as e:
        return JsonResponse({"error": str(e)}, status=403)


@csrf_exempt
def stripe_webhook(request):
    """Stripe webhook endpoint for handling payment events."""
    payload = request.body
    sig_header = request.META.get("HTTP_STRIPE_SIGNATURE")

    try:
        event = stripe.Webhook.construct_event(payload, sig_header, settings.STRIPE_WEBHOOK_SECRET)
    except ValueError:
        # Invalid payload
        return HttpResponse(status=400)
    except stripe.error.SignatureVerificationError:
        # Invalid signature
        return HttpResponse(status=400)

    if event.type == "payment_intent.succeeded":
        payment_intent = event.data.object
        handle_successful_payment(payment_intent)
    elif event.type == "payment_intent.payment_failed":
        payment_intent = event.data.object
        handle_failed_payment(payment_intent)

    return HttpResponse(status=200)


def handle_successful_payment(payment_intent):
    """Handle successful payment by enrolling the user in the course."""
    # Get metadata from the payment intent
    course_id = payment_intent.metadata.get("course_id")
    user_id = payment_intent.metadata.get("user_id")

    # Create enrollment and payment records
    course = Course.objects.get(id=course_id)
    user = User.objects.get(id=user_id)

    # Create enrollment with pending status
    enrollment = Enrollment.objects.get_or_create(student=user, course=course, defaults={"status": "pending"})[0]

    # Update status to approved after successful payment
    enrollment.status = "approved"
    enrollment.save()

    # Send notifications
    send_enrollment_confirmation(enrollment)
    notify_teacher_new_enrollment(enrollment)


def handle_failed_payment(payment_intent):
    """Handle failed payment."""
    course_id = payment_intent.metadata.get("course_id")
    user_id = payment_intent.metadata.get("user_id")

    try:
        course = Course.objects.get(id=course_id)
        user = User.objects.get(id=user_id)
        enrollment = Enrollment.objects.get(student=user, course=course)
        enrollment.status = "pending"
        enrollment.save()
    except (Course.DoesNotExist, User.DoesNotExist, Enrollment.DoesNotExist):
        pass  # Log error or handle appropriately


@login_required
def update_course(request, slug):
    course = get_object_or_404(Course, slug=slug)
    if request.user != course.teacher:
        return HttpResponseForbidden()

    if request.method == "POST":
        form = CourseForm(request.POST, request.FILES, instance=course)
        if form.is_valid():
            form.save()
            return redirect("course_detail", slug=course.slug)
    else:
        form = CourseForm(instance=course)

    return render(request, "courses/update.html", {"form": form, "course": course})


@login_required
def mark_session_attendance(request, session_id):
    session = Session.objects.get(id=session_id)
    if request.user != session.course.teacher:
        messages.error(request, "Only the course teacher can mark attendance!")
        return redirect("course_detail", slug=session.course.slug)

    if request.method == "POST":
        for student_id, status in request.POST.items():
            if student_id.startswith("student_"):
                student_id = student_id.replace("student_", "")
                student = User.objects.get(id=student_id)
                attendance, created = SessionAttendance.objects.update_or_create(
                    session=session, student=student, defaults={"status": status}
                )
        messages.success(request, "Attendance marked successfully!")
        return redirect("course_detail", slug=session.course.slug)

    enrollments = session.course.enrollments.filter(status="approved")
    attendances = {att.student_id: att.status for att in session.attendances.all()}

    context = {
        "session": session,
        "enrollments": enrollments,
        "attendances": attendances,
    }
    return render(request, "courses/mark_attendance.html", context)


@login_required
def mark_session_completed(request, session_id):
    session = Session.objects.get(id=session_id)
    enrollment = request.user.enrollments.get(course=session.course)

    if enrollment.status != "approved":
        messages.error(request, "You must be enrolled in the course to mark sessions as completed!")
        return redirect("course_detail", slug=session.course.slug)

    progress, created = CourseProgress.objects.get_or_create(enrollment=enrollment)
    progress.completed_sessions.add(session)

    # Check for achievements
    if progress.completion_percentage == 100:
        Achievement.objects.get_or_create(
            student=request.user,
            course=session.course,
            achievement_type="completion",
            defaults={
                "title": "Course Completed!",
                "description": f"Completed all sessions in {session.course.title}",
            },
        )

    if progress.attendance_rate == 100:
        Achievement.objects.get_or_create(
            student=request.user,
            course=session.course,
            achievement_type="attendance",
            defaults={
                "title": "Perfect Attendance!",
                "description": f"Attended all sessions in {session.course.title}",
            },
        )

    messages.success(request, "Session marked as completed!")
    return redirect("course_detail", slug=session.course.slug)


@login_required
def student_progress(request, enrollment_id):
    enrollment = Enrollment.objects.get(id=enrollment_id)

    if request.user != enrollment.student and request.user != enrollment.course.teacher:
        messages.error(request, "You don't have permission to view this progress!")
        return redirect("course_detail", slug=enrollment.course.slug)

    progress, created = CourseProgress.objects.get_or_create(enrollment=enrollment)
    achievements = Achievement.objects.filter(student=enrollment.student, course=enrollment.course)

    past_sessions = enrollment.course.sessions.filter(start_time__lt=timezone.now())
    upcoming_sessions = enrollment.course.sessions.filter(start_time__gte=timezone.now())

    context = {
        "enrollment": enrollment,
        "progress": progress,
        "achievements": achievements,
        "past_sessions": past_sessions,
        "upcoming_sessions": upcoming_sessions,
        "stripe_public_key": (
            settings.STRIPE_PUBLISHABLE_KEY if enrollment.status == "pending" and enrollment.course.price > 0 else None
        ),
    }
    return render(request, "courses/student_progress.html", context)


@login_required
def course_progress_overview(request, slug):
    course = Course.objects.get(slug=slug)
    if request.user != course.teacher:
        messages.error(request, "Only the course teacher can view the progress overview!")
        return redirect("course_detail", slug=slug)

    enrollments = course.enrollments.filter(status="approved")
    progress_data = []

    for enrollment in enrollments:
        progress, created = CourseProgress.objects.get_or_create(enrollment=enrollment)
        attendance_data = (
            SessionAttendance.objects.filter(student=enrollment.student, session__course=course)
            .values("status")
            .annotate(count=models.Count("status"))
        )

        progress_data.append(
            {
                "enrollment": enrollment,
                "progress": progress,
                "attendance": attendance_data,
            }
        )

    context = {
        "course": course,
        "progress_data": progress_data,
    }
    return render(request, "courses/progress_overview.html", context)


@login_required
def upload_material(request, slug):
    course = get_object_or_404(Course, slug=slug)
    if request.user != course.teacher:
        return HttpResponseForbidden("You are not authorized to upload materials for this course.")

    if request.method == "POST":
        form = CourseMaterialForm(request.POST, request.FILES, course=course)
        if form.is_valid():
            material = form.save(commit=False)
            material.course = course
            material.save()
            messages.success(request, "Course material uploaded successfully!")
            return redirect("course_detail", slug=course.slug)
    else:
        form = CourseMaterialForm(course=course)

    return render(request, "courses/upload_material.html", {"form": form, "course": course})


@login_required
def delete_material(request, slug, material_id):
    material = get_object_or_404(CourseMaterial, id=material_id, course__slug=slug)
    if request.user != material.course.teacher:
        return HttpResponseForbidden("You are not authorized to delete this material.")

    if request.method == "POST":
        material.delete()
        messages.success(request, "Course material deleted successfully!")
        return redirect("course_detail", slug=slug)

    return render(request, "courses/delete_material_confirm.html", {"material": material})


@login_required
def download_material(request, slug, material_id):
    material = get_object_or_404(CourseMaterial, id=material_id, course__slug=slug)
    if not material.is_downloadable and request.user != material.course.teacher:
        return HttpResponseForbidden("This material is not available for download.")

    try:
        return FileResponse(material.file, as_attachment=True)
    except FileNotFoundError:
        messages.error(request, "The requested file could not be found.")
        return redirect("course_detail", slug=slug)


@login_required
@teacher_required
def course_marketing(request, slug):
    """View for managing course marketing and promotions."""
    course = get_object_or_404(Course, slug=slug, teacher=request.user)

    if request.method == "POST":
        action = request.POST.get("action")

        if action == "send_promotional_emails":
            send_course_promotion_email(
                course=course,
                subject=f"New Course Recommendation: {course.title}",
                template_name="course_promotion",
            )
            messages.success(request, "Promotional emails have been sent successfully.")

        elif action == "generate_social_content":
            social_content = generate_social_share_content(course)
            return JsonResponse({"social_content": social_content})

    # Get analytics and recommendations
    analytics = get_course_analytics(course)
    recommendations = get_promotion_recommendations(course)

    context = {
        "course": course,
        "analytics": analytics,
        "recommendations": recommendations,
    }

    return render(request, "courses/marketing.html", context)


@login_required
@teacher_required
def course_analytics(request, slug):
    """View for displaying detailed course analytics."""
    course = get_object_or_404(Course, slug=slug, teacher=request.user)
    analytics = get_course_analytics(course)

    if request.headers.get("X-Requested-With") == "XMLHttpRequest":
        return JsonResponse({"analytics": analytics})

    context = {
        "course": course,
        "analytics": analytics,
    }

    return render(request, "courses/analytics.html", context)


@login_required
def calendar_feed(request):
    """Generate and serve an iCal feed of the user's course sessions."""

    response = HttpResponse(generate_ical_feed(request.user), content_type="text/calendar")
    response["Content-Disposition"] = f'attachment; filename="{settings.SITE_NAME}-schedule.ics"'
    return response


@login_required
def calendar_links(request, session_id):
    """Get calendar links for a specific session."""

    session = get_object_or_404(Session, id=session_id)

    # Check if user has access to this session
    if not (
        request.user == session.course.teacher
        or request.user.enrollments.filter(course=session.course, status="approved").exists()
    ):
        return HttpResponseForbidden("You don't have access to this session.")

    links = {
        "google": generate_google_calendar_link(session),
        "outlook": generate_outlook_calendar_link(session),
    }

    if request.headers.get("X-Requested-With") == "XMLHttpRequest":
        return JsonResponse({"links": links})

    return render(
        request,
        "courses/calendar_links.html",
        {
            "session": session,
            "calendar_links": links,
        },
    )


def forum_categories(request):
    """Display all forum categories."""
    categories = ForumCategory.objects.all()
    return render(request, "web/forum/categories.html", {"categories": categories})


def forum_category(request, slug):
    """Display topics in a specific category."""
    category = get_object_or_404(ForumCategory, slug=slug)
    topics = category.topics.all()
    return render(request, "web/forum/category.html", {"category": category, "topics": topics})


def forum_topic(request, category_slug, topic_id):
    """Display a forum topic and its replies."""
    topic = get_object_or_404(ForumTopic, id=topic_id, category__slug=category_slug)

    # Get view count from WebRequest model
    view_count = (
        WebRequest.objects.filter(path=request.path).aggregate(total_views=models.Sum("count"))["total_views"] or 0
    )
    topic.views = view_count
    topic.save()

    # Handle POST requests for replies, etc.
    if request.method == "POST":
        action = request.POST.get("action")
        if action == "add_reply" and request.user.is_authenticated:
            content = request.POST.get("content")
            if content:
                ForumReply.objects.create(topic=topic, author=request.user, content=content)
                messages.success(request, "Reply added successfully.")
                return redirect("forum_topic", category_slug=category_slug, topic_id=topic_id)
        elif action == "delete_reply" and request.user.is_authenticated:
            reply_id = request.POST.get("reply_id")
            reply = get_object_or_404(ForumReply, id=reply_id, author=request.user)
            reply.delete()
            messages.success(request, "Reply deleted successfully.")
            return redirect("forum_topic", category_slug=category_slug, topic_id=topic_id)
        elif action == "delete_topic" and request.user == topic.author:
            topic.delete()
            messages.success(request, "Topic deleted successfully.")
            return redirect("forum_category", slug=category_slug)

    replies = topic.replies.select_related("author").order_by("created_at")
    return render(request, "web/forum/topic.html", {"topic": topic, "replies": replies})


@login_required
def create_topic(request, category_slug):
    """Create a new forum topic."""
    category = get_object_or_404(ForumCategory, slug=category_slug)

    if request.method == "POST":
        form = ForumTopicForm(request.POST)
        if form.is_valid():
            topic = ForumTopic.objects.create(
                category=category,
                author=request.user,
                title=form.cleaned_data["title"],
                content=form.cleaned_data["content"],
            )
            messages.success(request, "Topic created successfully!")
            return redirect("forum_topic", category_slug=category_slug, topic_id=topic.id)
    else:
        form = ForumTopicForm()

    return render(request, "web/forum/create_topic.html", {"category": category, "form": form})


@login_required
def peer_connections(request):
    """Display user's peer connections."""
    sent_connections = request.user.sent_connections.all()
    received_connections = request.user.received_connections.all()
    return render(
        request,
        "web/peer/connections.html",
        {
            "sent_connections": sent_connections,
            "received_connections": received_connections,
        },
    )


@login_required
def send_connection_request(request, user_id):
    """Send a peer connection request."""
    receiver = get_object_or_404(User, id=user_id)

    if request.user == receiver:
        messages.error(request, "You cannot connect with yourself!")
        return redirect("peer_connections")

    connection, created = PeerConnection.objects.get_or_create(
        sender=request.user, receiver=receiver, defaults={"status": "pending"}
    )

    if created:
        messages.success(request, f"Connection request sent to {receiver.username}!")
    else:
        messages.info(request, f"Connection request already sent to {receiver.username}.")

    return redirect("peer_connections")


@login_required
def handle_connection_request(request, connection_id, action):
    """Accept or reject a peer connection request."""
    connection = get_object_or_404(PeerConnection, id=connection_id, receiver=request.user, status="pending")

    if action == "accept":
        connection.status = "accepted"
        messages.success(request, f"Connection with {connection.sender.username} accepted!")
    elif action == "reject":
        connection.status = "rejected"
        messages.info(request, f"Connection with {connection.sender.username} rejected.")

    connection.save()
    return redirect("peer_connections")


@login_required
def peer_messages(request, user_id):
    """Display and handle messages with a peer."""
    peer = get_object_or_404(User, id=user_id)

    # Check if users are connected
    connection = PeerConnection.objects.filter(
        (Q(sender=request.user, receiver=peer) | Q(sender=peer, receiver=request.user)),
        status="accepted",
    ).first()

    if not connection:
        messages.error(request, "You must be connected with this user to send messages.")
        return redirect("peer_connections")

    if request.method == "POST":
        content = request.POST.get("content")
        if content:
            PeerMessage.objects.create(sender=request.user, receiver=peer, content=content)
            messages.success(request, "Message sent!")

    # Get conversation messages
    messages_list = PeerMessage.objects.filter(
        (Q(sender=request.user, receiver=peer) | Q(sender=peer, receiver=request.user))
    ).order_by("created_at")

    # Mark received messages as read
    messages_list.filter(sender=peer, receiver=request.user, is_read=False).update(is_read=True)

    return render(request, "web/peer/messages.html", {"peer": peer, "messages": messages_list})


@login_required
def study_groups(request, course_id):
    """Display study groups for a course."""
    course = get_object_or_404(Course, id=course_id)
    groups = course.study_groups.all()

    if request.method == "POST":
        name = request.POST.get("name")
        description = request.POST.get("description")
        max_members = request.POST.get("max_members", 10)
        is_private = request.POST.get("is_private", False)

        if name and description:
            group = StudyGroup.objects.create(
                course=course,
                creator=request.user,
                name=name,
                description=description,
                max_members=max_members,
                is_private=is_private,
            )
            group.members.add(request.user)
            messages.success(request, "Study group created successfully!")
            return redirect("study_group_detail", group_id=group.id)

    return render(request, "web/study/groups.html", {"course": course, "groups": groups})


@login_required
def study_group_detail(request, group_id):
    """Display study group details and handle join/leave requests."""
    group = get_object_or_404(StudyGroup, id=group_id)

    if request.method == "POST":
        action = request.POST.get("action")

        if action == "join":
            if group.members.count() >= group.max_members:
                messages.error(request, "This group is full!")
            else:
                group.members.add(request.user)
                messages.success(request, f"You have joined {group.name}!")

        elif action == "leave":
            if request.user == group.creator:
                messages.error(request, "Group creator cannot leave the group!")
            else:
                group.members.remove(request.user)
                messages.info(request, f"You have left {group.name}.")

    return render(request, "web/study/group_detail.html", {"group": group})


# API Views
@login_required
def api_course_list(request):
    """API endpoint for listing courses."""
    courses = Course.objects.filter(status="published")
    data = [
        {
            "id": course.id,
            "title": course.title,
            "description": course.description,
            "teacher": course.teacher.username,
            "price": str(course.price),
            "subject": course.subject,
            "level": course.level,
            "slug": course.slug,
        }
        for course in courses
    ]
    return JsonResponse(data, safe=False)


@login_required
@teacher_required
def api_course_create(request):
    """API endpoint for creating a course."""
    if request.method != "POST":
        return JsonResponse({"error": "Only POST method is allowed"}, status=405)

    data = json.loads(request.body)
    course = Course.objects.create(
        teacher=request.user,
        title=data["title"],
        description=data["description"],
        learning_objectives=data["learning_objectives"],
        prerequisites=data.get("prerequisites", ""),
        price=data["price"],
        max_students=data["max_students"],
        subject=data["subject"],
        level=data["level"],
    )
    return JsonResponse(
        {
            "id": course.id,
            "title": course.title,
            "slug": course.slug,
        },
        status=201,
    )


@login_required
def api_course_detail(request, slug):
    """API endpoint for course details."""
    course = get_object_or_404(Course, slug=slug)
    data = {
        "id": course.id,
        "title": course.title,
        "description": course.description,
        "teacher": course.teacher.username,
        "price": str(course.price),
        "subject": course.subject,
        "level": course.level,
        "prerequisites": course.prerequisites,
        "learning_objectives": course.learning_objectives,
        "max_students": course.max_students,
        "available_spots": course.available_spots,
        "average_rating": course.average_rating,
    }
    return JsonResponse(data)


@login_required
def api_enroll(request, course_slug):
    """API endpoint for course enrollment."""
    if request.method != "POST":
        return JsonResponse({"error": "Only POST method is allowed"}, status=405)

    course = get_object_or_404(Course, slug=course_slug)
    if request.user.enrollments.filter(course=course).exists():
        return JsonResponse({"error": "Already enrolled"}, status=400)

    enrollment = Enrollment.objects.create(
        student=request.user,
        course=course,
        status="pending",
    )
    return JsonResponse(
        {
            "id": enrollment.id,
            "status": enrollment.status,
        },
        status=201,
    )


@login_required
def api_enrollments(request):
    """API endpoint for listing user enrollments."""
    enrollments = request.user.enrollments.all()
    data = [
        {
            "id": enrollment.id,
            "course": {
                "id": enrollment.course.id,
                "title": enrollment.course.title,
                "slug": enrollment.course.slug,
            },
            "status": enrollment.status,
            "enrollment_date": enrollment.enrollment_date.isoformat(),
        }
        for enrollment in enrollments
    ]
    return JsonResponse(data, safe=False)


@login_required
def api_session_list(request, course_slug):
    """API endpoint for listing course sessions."""
    course = get_object_or_404(Course, slug=course_slug)
    sessions = course.sessions.all()
    data = [
        {
            "id": session.id,
            "title": session.title,
            "description": session.description,
            "start_time": session.start_time.isoformat(),
            "end_time": session.end_time.isoformat(),
            "is_virtual": session.is_virtual,
        }
        for session in sessions
    ]
    return JsonResponse(data, safe=False)


@login_required
def api_session_detail(request, pk):
    """API endpoint for session details."""
    session = get_object_or_404(Session, pk=pk)
    data = {
        "id": session.id,
        "title": session.title,
        "description": session.description,
        "start_time": session.start_time.isoformat(),
        "end_time": session.end_time.isoformat(),
        "is_virtual": session.is_virtual,
        "meeting_link": session.meeting_link if session.is_virtual else None,
        "location": session.location if not session.is_virtual else None,
    }
    return JsonResponse(data)


@login_required
def api_forum_topic_create(request):
    """API endpoint for creating forum topics."""
    if request.method != "POST":
        return JsonResponse({"error": "Only POST method is allowed"}, status=405)

    data = json.loads(request.body)
    category = get_object_or_404(ForumCategory, id=data["category"])
    topic = ForumTopic.objects.create(
        title=data["title"],
        content=data["content"],
        category=category,
        author=request.user,
    )
    return JsonResponse(
        {
            "id": topic.id,
            "title": topic.title,
        },
        status=201,
    )


@login_required
def api_forum_reply_create(request):
    """API endpoint for creating forum replies."""
    if request.method != "POST":
        return JsonResponse({"error": "Only POST method is allowed"}, status=405)

    data = json.loads(request.body)
    topic = get_object_or_404(ForumTopic, id=data["topic"])
    reply = ForumReply.objects.create(
        topic=topic,
        content=data["content"],
        author=request.user,
    )
    return JsonResponse(
        {
            "id": reply.id,
            "content": reply.content,
        },
        status=201,
    )


@login_required
def session_detail(request, session_id):
    try:
        session = get_object_or_404(Session, id=session_id)

        # Check access rights
        if not (
            request.user == session.course.teacher
            or request.user.enrollments.filter(course=session.course, status="approved").exists()
        ):
            return HttpResponseForbidden("You don't have access to this session")

        context = {
            "session": session,
            "is_teacher": request.user == session.course.teacher,
            "now": timezone.now(),
        }

        return render(request, "web/study/session_detail.html", context)

    except Session.DoesNotExist:
        messages.error(request, "Session not found")
        return redirect("course_search")
    except Exception as e:
        if settings.DEBUG:
            raise e
        messages.error(request, "An error occurred while loading the session")
        return redirect("index")


def blog_list(request):
    blog_posts = BlogPost.objects.filter(status="published").order_by("-published_at")
    tags = BlogPost.objects.values_list("tags", flat=True).distinct()
    # Split comma-separated tags and get unique values
    unique_tags = sorted(set(tag.strip() for tags_str in tags if tags_str for tag in tags_str.split(",")))

    return render(request, "blog/list.html", {"blog_posts": blog_posts, "tags": unique_tags})


def blog_tag(request, tag):
    """View for filtering blog posts by tag."""
    blog_posts = BlogPost.objects.filter(status="published", tags__icontains=tag).order_by("-published_at")
    tags = BlogPost.objects.values_list("tags", flat=True).distinct()
    # Split comma-separated tags and get unique values
    unique_tags = sorted(set(tag.strip() for tags_str in tags if tags_str for tag in tags_str.split(",")))

    return render(request, "blog/list.html", {"blog_posts": blog_posts, "tags": unique_tags, "current_tag": tag})


@login_required
def create_blog_post(request):
    if request.method == "POST":
        form = BlogPostForm(request.POST, request.FILES)
        if form.is_valid():
            post = form.save(commit=False)
            post.author = request.user
            post.save()
            messages.success(request, "Blog post created successfully!")
            return redirect("blog_detail", slug=post.slug)
    else:
        form = BlogPostForm()

    return render(request, "blog/create.html", {"form": form})


def blog_detail(request, slug):
    """Display a blog post and its comments."""
    post = get_object_or_404(BlogPost, slug=slug, status="published")
    comments = post.comments.filter(is_approved=True).order_by("created_at")

    if request.method == "POST":
        if not request.user.is_authenticated:
            messages.error(request, "Please log in to comment.")
            return redirect("account_login")

        comment_content = request.POST.get("content")
        if comment_content:
            comment = BlogComment.objects.create(
                post=post, author=request.user, content=comment_content, is_approved=True  # Auto-approve for now
            )
            messages.success(request, f"Comment #{comment.id} added successfully!")
            return redirect("blog_detail", slug=slug)

    # Get view count from WebRequest
    view_count = WebRequest.objects.filter(path=request.path).aggregate(total_views=Sum("count"))["total_views"] or 0

    context = {
        "post": post,
        "comments": comments,
        "view_count": view_count,
    }
    return render(request, "blog/detail.html", context)


@login_required
def student_dashboard(request):
    """
    Dashboard view for students showing enrollments, progress, upcoming sessions, learning streak,
    and an Achievements section.
    """
    if request.user.profile.is_teacher:
        messages.error(request, "This dashboard is for students only.")
        return redirect("profile")

    # Update the learning streak.
    streak, created = LearningStreak.objects.get_or_create(user=request.user)
    streak.update_streak()

    enrollments = Enrollment.objects.filter(student=request.user).select_related("course")
    upcoming_sessions = Session.objects.filter(
        course__enrollments__student=request.user, start_time__gt=timezone.now()
    ).order_by("start_time")[:5]

    progress_data = []
    total_progress = 0
    for enrollment in enrollments:
        progress, _ = CourseProgress.objects.get_or_create(enrollment=enrollment)
        progress_data.append(
            {
                "enrollment": enrollment,
                "progress": progress,
            }
        )
        total_progress += progress.completion_percentage

    avg_progress = round(total_progress / len(progress_data)) if progress_data else 0

    # Query achievements for the user.
    achievements = Achievement.objects.filter(student=request.user).order_by("-awarded_at")

    context = {
        "enrollments": enrollments,
        "upcoming_sessions": upcoming_sessions,
        "progress_data": progress_data,
        "avg_progress": avg_progress,
        "streak": streak,
        "achievements": achievements,
    }
    return render(request, "dashboard/student.html", context)


@login_required
@teacher_required
def teacher_dashboard(request):
    """Dashboard view for teachers showing their courses, student progress, and upcoming sessions."""
    courses = Course.objects.filter(teacher=request.user)
    upcoming_sessions = Session.objects.filter(course__teacher=request.user, start_time__gt=timezone.now()).order_by(
        "start_time"
    )[:5]

    # Get enrollment and progress stats for each course
    course_stats = []
    total_students = 0
    total_completed = 0
    total_earnings = Decimal("0.00")
    for course in courses:
        enrollments = course.enrollments.filter(status="approved")
        course_total_students = enrollments.count()
        course_completed = enrollments.filter(status="completed").count()
        total_students += course_total_students
        total_completed += course_completed
        # Calculate earnings (90% of course price for each enrollment, 10% platform fee)
        course_earnings = Decimal(str(course_total_students)) * course.price * Decimal("0.9")
        total_earnings += course_earnings
        course_stats.append(
            {
                "course": course,
                "total_students": course_total_students,
                "completed": course_completed,
                "completion_rate": (course_completed / course_total_students * 100) if course_total_students > 0 else 0,
                "earnings": course_earnings,
            }
        )

    # Get the teacher's storefront if it exists
    storefront = Storefront.objects.filter(teacher=request.user).first()

    context = {
        "courses": courses,
        "upcoming_sessions": upcoming_sessions,
        "course_stats": course_stats,
        "completion_rate": (total_completed / total_students * 100) if total_students > 0 else 0,
        "total_earnings": round(total_earnings, 2),
        "storefront": storefront,
    }
    return render(request, "dashboard/teacher.html", context)


def custom_404(request, exception):
    """Custom 404 error handler"""
    return render(request, "404.html", status=404)


def custom_500(request):
    """Custom 500 error handler"""
    return render(request, "500.html", status=500)


def custom_429(request, exception=None):
    """Custom 429 error page."""
    return render(request, "429.html", status=429)


def cart_view(request):
    """View the shopping cart."""
    cart = get_or_create_cart(request)
    return render(request, "cart/cart.html", {"cart": cart, "stripe_public_key": settings.STRIPE_PUBLISHABLE_KEY})


def add_course_to_cart(request, course_id):
    """Add a course to the cart."""
    course = get_object_or_404(Course, id=course_id)
    cart = get_or_create_cart(request)

    # Try to get or create the cart item
    cart_item, created = CartItem.objects.get_or_create(cart=cart, course=course, defaults={"session": None})

    if created:
        messages.success(request, f"{course.title} added to cart.")
    else:
        messages.info(request, f"{course.title} is already in your cart.")

    return redirect("cart_view")


def add_session_to_cart(request, session_id):
    """Add an individual session to the cart."""
    session = get_object_or_404(Session, id=session_id)
    cart = get_or_create_cart(request)

    # Try to get or create the cart item
    cart_item, created = CartItem.objects.get_or_create(cart=cart, session=session, defaults={"course": None})

    if created:
        messages.success(request, f"{session.title} added to cart.")
    else:
        messages.info(request, f"{session.title} is already in your cart.")

    return redirect("cart_view")


def remove_from_cart(request, item_id):
    """Remove an item from the shopping cart."""
    cart = get_or_create_cart(request)
    item = get_object_or_404(CartItem, id=item_id, cart=cart)
    item.delete()
    messages.success(request, "Item removed from cart.")
    return redirect("cart_view")


def create_cart_payment_intent(request):
    """Create a payment intent for the entire cart."""
    cart = get_or_create_cart(request)

    if not cart.items.exists():
        return JsonResponse({"error": "Cart is empty"}, status=400)

    try:
        # Create a PaymentIntent with the cart total
        intent = stripe.PaymentIntent.create(
            amount=int(cart.total * 100),  # Convert to cents
            currency="usd",
            metadata={
                "cart_id": cart.id,
                "user_id": request.user.id if request.user.is_authenticated else None,
                "session_key": request.session.session_key if not request.user.is_authenticated else None,
            },
        )
        return JsonResponse({"clientSecret": intent.client_secret})
    except Exception as e:
        return JsonResponse({"error": str(e)}, status=403)


def checkout_success(request):
    """Handle successful checkout and payment confirmation."""
    payment_intent_id = request.GET.get("payment_intent")

    if not payment_intent_id:
        messages.error(request, "No payment information found.")
        return redirect("cart_view")

    try:
        # Verify the payment intent
        payment_intent = stripe.PaymentIntent.retrieve(payment_intent_id)

        if payment_intent.status != "succeeded":
            messages.error(request, "Payment was not successful.")
            return redirect("cart_view")

        cart = get_or_create_cart(request)

        if not cart.items.exists():
            messages.error(request, "Cart is empty.")
            return redirect("cart_view")

        # Handle guest checkout
        if not request.user.is_authenticated:
            email = payment_intent.receipt_email
            if not email:
                messages.error(request, "No email provided for guest checkout.")
                return redirect("cart_view")

            # Create a new user account with transaction and better username generation
            with transaction.atomic():
                base_username = email.split("@")[0][:15]  # Limit length
                timestamp = timezone.now().strftime("%Y%m%d%H%M%S")
                username = f"{base_username}_{timestamp}"

                # In the unlikely case of a collision, append random string
                while User.objects.filter(username=username).exists():
                    username = f"{base_username}_{timestamp}_{get_random_string(4)}"

                # Create the user
                user = User.objects.create_user(
                    username=username,
                    email=email,
                    password=get_random_string(length=32),  # Random password for reset
                )

                # Associate the cart with the new user
                cart.user = user
                cart.session_key = ""  # Empty string instead of None
                cart.save()

                # Send welcome email with password reset link
                send_welcome_email(user)

                # Log in the new user
                login(request, user, backend="django.contrib.auth.backends.ModelBackend")
        else:
            user = request.user

        # Lists to track enrollments for the receipt
        enrollments = []
        session_enrollments = []
        goods_items = []
        total_amount = 0

        # Define shipping_address
        shipping_address = request.POST.get("address") if cart.has_goods else None

        # Check if the cart contains goods requiring shipping
        has_goods = any(item.goods for item in cart.items.all())

        # Extract shipping address from Stripe PaymentIntent
        shipping_address = None
        if has_goods:
            shipping_data = getattr(payment_intent, "shipping", None)
            if shipping_data:
                # Construct structured shipping address
                shipping_address = {
                    "line1": shipping_data.address.line1,
                    "line2": shipping_data.address.line2 or "",
                    "city": shipping_data.address.city,
                    "state": shipping_data.address.state,
                    "postal_code": shipping_data.address.postal_code,
                    "country": shipping_data.address.country,
                }

        # Create the Order with shipping address
        order = Order.objects.create(
            user=user,  # User is defined earlier in guest/auth logic
            total_price=0,  # Updated later
            status="completed",
            shipping_address=shipping_address,
            terms_accepted=True,
        )

        storefront = None
        # Process enrollments
        for item in cart.items.all():
            if item.course:
                # Create enrollment for full course
                enrollment = Enrollment.objects.create(
                    student=user, course=item.course, status="approved", payment_intent_id=payment_intent_id
                )
                # Create progress tracker
                CourseProgress.objects.create(enrollment=enrollment)
                enrollments.append(enrollment)
                total_amount += item.course.price

                # Send confirmation emails
                send_enrollment_confirmation(enrollment)
                notify_teacher_new_enrollment(enrollment)

            elif item.session:
                # Create enrollment for individual session
                session_enrollment = SessionEnrollment.objects.create(
                    student=user, session=item.session, status="approved", payment_intent_id=payment_intent_id
                )
                session_enrollments.append(session_enrollment)
                total_amount += item.session.price

            elif item.goods:
                # Track goods items for the receipt
                goods_items.append(item)
                total_amount += item.final_price

                # Create order item for goods
                OrderItem.objects.create(
                    order=order,
                    goods=item.goods,
                    quantity=1,
                    price_at_purchase=item.goods.price,
                    discounted_price_at_purchase=item.goods.discount_price,
                )
                # Capture storefront from the first goods item
                if not storefront:
                    storefront = item.goods.storefront

        # Update order details
        order.total_price = total_amount
        if storefront:
            order.storefront = goods_items[0].goods.storefront
        order.save()

        # Clear the cart
        cart.items.all().delete()

        if storefront:
            order.storefront = storefront
            order.save(update_fields=["storefront"])

        # Render the receipt page
        return render(
            request,
            "cart/receipt.html",
            {
                "payment_intent_id": payment_intent_id,
                "order_date": timezone.now(),
                "user": user,
                "enrollments": enrollments,
                "session_enrollments": session_enrollments,
                "goods_items": goods_items,
                "total": total_amount,
                "order": order,
                "shipping_address": shipping_address,
            },
        )

    except stripe.error.StripeError as e:
        # send slack message
        send_slack_message(f"Payment verification failed: {str(e)}")
        messages.error(request, f"Payment verification failed: {str(e)}")
        return redirect("cart_view")
    except Exception as e:
        # send slack message
        send_slack_message(f"Failed to process checkout: {str(e)}")
        messages.error(request, f"Failed to process checkout: {str(e)}")
        return redirect("cart_view")


def send_welcome_email(user):
    """Send welcome email to newly created users after guest checkout."""
    if not user.email:
        raise ValueError("User must have an email address to send welcome email")

    reset_url = reverse("account_reset_password")
    context = {
        "user": user,
        "reset_url": reset_url,
    }

    html_message = render_to_string("emails/welcome_guest.html", context)
    text_message = render_to_string("emails/welcome_guest.txt", context)

    send_mail(
        subject="Welcome to Your New Learning Account",
        message=text_message,
        html_message=html_message,
        from_email=settings.DEFAULT_FROM_EMAIL,
        recipient_list=[user.email],
    )


@login_required
def edit_session(request, session_id):
    """Edit an existing session."""
    # Get the session and verify that the current user is the course teacher
    session = get_object_or_404(Session, id=session_id)
    course = session.course

    # Check if user is the course teacher
    if request.user != course.teacher:
        messages.error(request, "Only the course teacher can edit sessions!")
        return redirect("course_detail", slug=course.slug)

    if request.method == "POST":
        form = SessionForm(request.POST, instance=session)
        if form.is_valid():
            form.save()
            messages.success(request, "Session updated successfully!")
            return redirect("course_detail", slug=session.course.slug)
    else:
        form = SessionForm(instance=session)

    return render(
        request, "courses/session_form.html", {"form": form, "session": session, "course": course, "is_edit": True}
    )


@login_required
def invite_student(request, course_id):
    course = get_object_or_404(Course, id=course_id)

    # Check if user is the teacher of this course
    if course.teacher != request.user:
        messages.error(request, "You are not authorized to invite students to this course.")
        return redirect("course_detail", slug=course.slug)

    if request.method == "POST":
        form = InviteStudentForm(request.POST)
        if form.is_valid():
            email = form.cleaned_data["email"]
            message = form.cleaned_data.get("message", "")

            # Generate course URL
            course_url = request.build_absolute_uri(reverse("course_detail", args=[course.slug]))

            # Send invitation email
            context = {
                "course": course,
                "teacher": request.user,
                "message": message,
                "course_url": course_url,
            }
            html_message = render_to_string("emails/course_invitation.html", context)
            text_message = f"""
You have been invited to join {course.title}!

Message from {request.user.get_full_name() or request.user.username}:
{message}

Course Price: ${course.price}

Click here to view the course: {course_url}
"""

            try:
                send_mail(
                    f"Invitation to join {course.title}",
                    text_message,
                    settings.DEFAULT_FROM_EMAIL,
                    [email],
                    html_message=html_message,
                )
                messages.success(request, f"Invitation sent to {email}")
                return redirect("course_detail", slug=course.slug)
            except Exception:
                messages.error(request, "Failed to send invitation email. Please try again.")
    else:
        form = InviteStudentForm()

    context = {
        "course": course,
        "form": form,
    }
    return render(request, "courses/invite.html", context)


def terms(request):
    """Display the terms of service page."""
    return render(request, "terms.html")


@login_required
@teacher_required
def stripe_connect_onboarding(request):
    """Start the Stripe Connect onboarding process for teachers."""
    if not request.user.profile.is_teacher:
        messages.error(request, "Only teachers can set up payment accounts.")
        return redirect("profile")

    try:
        if not request.user.profile.stripe_account_id:
            # Create a new Stripe Connect account
            account = stripe.Account.create(
                type="express",
                country="US",
                email=request.user.email,
                capabilities={
                    "card_payments": {"requested": True},
                    "transfers": {"requested": True},
                },
            )

            # Save the account ID to the user's profile
            request.user.profile.stripe_account_id = account.id
            request.user.profile.save()

        # Create an account link for onboarding
        account_link = stripe.AccountLink.create(
            account=request.user.profile.stripe_account_id,
            refresh_url=request.build_absolute_uri(reverse("stripe_connect_onboarding")),
            return_url=request.build_absolute_uri(reverse("profile")),
            type="account_onboarding",
        )

        return redirect(account_link.url)

    except stripe.error.StripeError as e:
        messages.error(request, f"Failed to set up Stripe account: {str(e)}")
        return redirect("profile")


@csrf_exempt
def stripe_connect_webhook(request):
    """Handle Stripe Connect account updates."""
    payload = request.body
    sig_header = request.META.get("HTTP_STRIPE_SIGNATURE")

    try:
        event = stripe.Webhook.construct_event(payload, sig_header, settings.STRIPE_CONNECT_WEBHOOK_SECRET)
    except ValueError:
        return HttpResponse(status=400)
    except stripe.error.SignatureVerificationError:
        return HttpResponse(status=400)

    if event.type == "account.updated":
        account = event.data.object
        try:
            profile = Profile.objects.get(stripe_account_id=account.id)
            if account.charges_enabled and account.payouts_enabled:
                profile.stripe_account_status = "verified"
            else:
                profile.stripe_account_status = "pending"
            profile.save()
        except Profile.DoesNotExist:
            return HttpResponse(status=404)

    return HttpResponse(status=200)


@login_required
def create_forum_category(request):
    """Create a new forum category."""
    if request.method == "POST":
        form = ForumCategoryForm(request.POST)
        if form.is_valid():
            category = form.save()
            messages.success(request, f"Forum category '{category.name}' created successfully!")
            return redirect("forum_category", slug=category.slug)
    else:
        form = ForumCategoryForm()

    return render(request, "web/forum/create_category.html", {"form": form})


@login_required
def edit_topic(request, topic_id):
    """Edit an existing forum topic."""
    topic = get_object_or_404(ForumTopic, id=topic_id)

    # Check if user is the author of the topic
    if request.user != topic.author:
        messages.error(request, "You don't have permission to edit this topic.")
        return redirect("forum_topic", category_slug=topic.category.slug, topic_id=topic.id)

    if request.method == "POST":
        form = ForumTopicForm(request.POST)
        if form.is_valid():
            topic.title = form.cleaned_data["title"]
            topic.content = form.cleaned_data["content"]
            topic.save()
            messages.success(request, "Topic updated successfully!")
            return redirect("forum_topic", category_slug=topic.category.slug, topic_id=topic.id)
    else:
        form = ForumTopicForm(initial={"title": topic.title, "content": topic.content})

    return render(
        request,
        "web/forum/create_topic.html",
        {"form": form, "category": topic.category, "is_edit": True, "topic": topic},
    )


def get_course_calendar(request, slug):
    """AJAX endpoint to get calendar data for a course."""
    course = get_object_or_404(Course, slug=slug)
    today = timezone.now().date()
    calendar_weeks = []

    # Get current month and year from query parameters
    year = int(request.GET.get("year", today.year))
    month = int(request.GET.get("month", today.month))
    current_month = timezone.datetime(year, month, 1).date()

    # Get previous and next month for navigation
    if month == 1:
        prev_month = {"year": year - 1, "month": 12}
    else:
        prev_month = {"year": year, "month": month - 1}

    if month == 12:
        next_month = {"year": year + 1, "month": 1}
    else:
        next_month = {"year": year, "month": month + 1}

    # Get sessions for the current month
    month_sessions = course.sessions.filter(start_time__year=year, start_time__month=month).order_by("start_time")

    # Generate calendar data
    cal = calendar.monthcalendar(year, month)

    for week in cal:
        calendar_week = []
        for day in week:
            if day == 0:
                calendar_week.append({"date": None, "has_session": False, "is_today": False})
            else:
                date = timezone.datetime(year, month, day).date()
                sessions_on_day = [s for s in month_sessions if s.start_time.date() == date]
                calendar_week.append(
                    {
                        "date": date.isoformat() if date else None,
                        "has_session": bool(sessions_on_day),
                        "is_today": date == today,
                    }
                )
        calendar_weeks.append(calendar_week)

    data = {
        "calendar_weeks": calendar_weeks,
        "current_month": current_month.strftime("%B %Y"),
        "prev_month": prev_month,
        "next_month": next_month,
    }

    return JsonResponse(data)


@login_required
def create_calendar(request):
    if request.method == "POST":
        title = request.POST.get("title")
        description = request.POST.get("description")
        try:
            month = int(request.POST.get("month"))
            year = int(request.POST.get("year"))

            # Validate month is between 0-11
            if not 0 <= month <= 11:
                return JsonResponse({"success": False, "error": "Month must be between 0 and 11"}, status=400)

            calendar = EventCalendar.objects.create(
                title=title, description=description, creator=request.user, month=month, year=year
            )

            return JsonResponse({"success": True, "calendar_id": calendar.id, "share_token": calendar.share_token})
        except (ValueError, TypeError):
            return JsonResponse({"success": False, "error": "Invalid month or year"}, status=400)

    return render(request, "calendar/create.html")


def view_calendar(request, share_token):
    calendar = get_object_or_404(EventCalendar, share_token=share_token)
    return render(request, "calendar/view.html", {"calendar": calendar})


@require_POST
def add_time_slot(request, share_token):
    try:
        with transaction.atomic():
            calendar = get_object_or_404(EventCalendar, share_token=share_token)
            name = request.POST.get("name")
            day = int(request.POST.get("day"))
            start_time = request.POST.get("start_time")
            end_time = request.POST.get("end_time")

            # Create the time slot
            TimeSlot.objects.create(calendar=calendar, name=name, day=day, start_time=start_time, end_time=end_time)

            return JsonResponse({"success": True})
    except IntegrityError:
        return JsonResponse({"success": False, "error": "You already have a time slot for this day"}, status=400)
    except Exception as e:
        return JsonResponse({"success": False, "error": str(e)}, status=400)


@require_POST
def remove_time_slot(request, share_token):
    calendar = get_object_or_404(EventCalendar, share_token=share_token)
    name = request.POST.get("name")
    day = int(request.POST.get("day"))

    TimeSlot.objects.filter(calendar=calendar, name=name, day=day).delete()

    return JsonResponse({"success": True})


@require_GET
def get_calendar_data(request, share_token):
    calendar = get_object_or_404(EventCalendar, share_token=share_token)
    slots = TimeSlot.objects.filter(calendar=calendar)

    data = {
        "title": calendar.title,
        "description": calendar.description,
        "month": calendar.month,
        "year": calendar.year,
        "slots": [
            {
                "name": slot.name,
                "day": slot.day,
                "start_time": slot.start_time.strftime("%H:%M"),
                "end_time": slot.end_time.strftime("%H:%M"),
            }
            for slot in slots
        ],
    }

    return JsonResponse(data)


def system_status(request):
    """Check system status including SendGrid API connectivity and disk space usage."""
    status = {
        "sendgrid": {"status": "unknown", "message": "", "api_key_configured": False},
        "disk_space": {"status": "unknown", "message": "", "usage": {}},
        "timestamp": timezone.now(),
    }

    # Check SendGrid
    sendgrid_api_key = os.getenv("SENDGRID_PASSWORD")
    if sendgrid_api_key:
        status["sendgrid"]["api_key_configured"] = True
        try:
            print("Checking SendGrid API...")
            response = requests.get(
                "https://api.sendgrid.com/v3/user/account",
                headers={"Authorization": f"Bearer {sendgrid_api_key}"},
                timeout=5,
            )
            if response.status_code == 200:
                status["sendgrid"]["status"] = "ok"
                status["sendgrid"]["message"] = "Successfully connected to SendGrid API"
            else:
                status["sendgrid"]["status"] = "error"
                status["sendgrid"]["message"] = f"Unexpected response: {response.status_code}"
        except requests.exceptions.RequestException as e:
            status["sendgrid"]["status"] = "error"
            status["sendgrid"]["message"] = f"API Error: {str(e)}"
    else:
        status["sendgrid"]["status"] = "error"
        status["sendgrid"]["message"] = "SendGrid API key not configured"

    # Check disk space
    try:
        total, used, free = shutil.disk_usage("/")
        total_gb = total / (2**30)  # Convert to GB
        used_gb = used / (2**30)
        free_gb = free / (2**30)
        usage_percent = (used / total) * 100

        status["disk_space"]["usage"] = {
            "total_gb": round(total_gb, 2),
            "used_gb": round(used_gb, 2),
            "free_gb": round(free_gb, 2),
            "percent": round(usage_percent, 1),
        }

        # Set status based on usage percentage
        if usage_percent >= 90:
            status["disk_space"]["status"] = "error"
            status["disk_space"]["message"] = "Critical: Disk usage above 90%"
        elif usage_percent >= 80:
            status["disk_space"]["status"] = "warning"
            status["disk_space"]["message"] = "Warning: Disk usage above 80%"
        else:
            status["disk_space"]["status"] = "ok"
            status["disk_space"]["message"] = "Disk space usage is normal"
    except Exception as e:
        status["disk_space"]["status"] = "error"
        status["disk_space"]["message"] = f"Error checking disk space: {str(e)}"

    return render(request, "status.html", {"status": status})


@login_required
@teacher_required
def message_enrolled_students(request, slug):
    """Send an email to all enrolled students in a course."""
    course = get_object_or_404(Course, slug=slug, teacher=request.user)

    if request.method == "POST":
        title = request.POST.get("title")
        message = request.POST.get("message")

        if title and message:
            # Get all enrolled students
            enrolled_students = User.objects.filter(
                enrollments__course=course, enrollments__status="approved"
            ).distinct()

            # Send email to each student
            for student in enrolled_students:
                send_mail(
                    subject=f"[{course.title}] {title}",
                    message=message,
                    from_email=settings.DEFAULT_FROM_EMAIL,
                    recipient_list=[student.email],
                    fail_silently=True,
                )

            messages.success(request, "Email sent successfully to all enrolled students!")
            return redirect("course_detail", slug=slug)
        else:
            messages.error(request, "Both title and message are required!")

    return render(request, "courses/message_students.html", {"course": course})


def message_teacher(request, teacher_id):
    """Send a message to a teacher."""
    teacher = get_object_or_404(get_user_model(), id=teacher_id)
    if not teacher.profile.is_teacher:
        messages.error(request, "This user is not a teacher.")
        return redirect("index")

    if request.method == "POST":
        form = MessageTeacherForm(request.POST, user=request.user)
        if form.is_valid():
            # Prepare email content
            if request.user.is_authenticated:
                sender_name = request.user.get_full_name() or request.user.username
                sender_email = request.user.email
            else:
                sender_name = form.cleaned_data["name"]
                sender_email = form.cleaned_data["email"]

            # Send email to teacher
            context = {
                "sender_name": sender_name,
                "sender_email": sender_email,
                "message": form.cleaned_data["message"],
            }
            html_message = render_to_string("web/emails/teacher_message.html", context)

            try:
                send_mail(
                    subject=f"New message from {sender_name}",
                    message=form.cleaned_data["message"],
                    from_email=settings.DEFAULT_FROM_EMAIL,
                    recipient_list=[teacher.email],
                    html_message=html_message,
                )
                messages.success(request, "Your message has been sent successfully!")

                # Get the next URL from query params, default to course search if not provided
                next_url = request.GET.get("next")
                if next_url:
                    try:
                        return redirect("course_detail", slug=next_url)
                    except NoReverseMatch:
                        pass
                return redirect("course_search")
            except Exception as e:
                messages.error(request, f"Failed to send message: {str(e)}")
                return redirect("message_teacher", teacher_id=teacher_id)
    else:
        form = MessageTeacherForm(user=request.user)

    return render(
        request,
        "web/message_teacher.html",
        {
            "form": form,
            "teacher": teacher,
        },
    )


@login_required
def confirm_rolled_sessions(request, course_slug):
    """View for teachers to confirm rolled over session dates."""
    course = get_object_or_404(Course, slug=course_slug, teacher=request.user)

    # Get all rolled over but unconfirmed sessions
    rolled_sessions = course.sessions.filter(is_rolled_over=True, teacher_confirmed=False).order_by("start_time")

    if request.method == "POST":
        session_ids = request.POST.getlist("confirm_sessions")
        if session_ids:
            # Confirm selected sessions
            course.sessions.filter(id__in=session_ids).update(teacher_confirmed=True)
            messages.success(request, "Selected sessions have been confirmed.")

            # Reset rollover status for unselected sessions
            unselected_sessions = rolled_sessions.exclude(id__in=session_ids)
            for session in unselected_sessions:
                session.start_time = session.original_start_time
                session.end_time = session.original_end_time
                session.is_rolled_over = False
                session.save()

            messages.info(request, "Unselected sessions have been reset to their original dates.")

        return redirect("course_detail", slug=course_slug)

    return render(
        request,
        "courses/confirm_rolled_sessions.html",
        {
            "course": course,
            "rolled_sessions": rolled_sessions,
        },
    )


def feedback(request):
    if request.method == "POST":
        form = FeedbackForm(request.POST)
        if form.is_valid():
            # Send feedback notification to admin
            name = form.cleaned_data.get("name", "Anonymous")
            email = form.cleaned_data.get("email", "Not provided")
            description = form.cleaned_data["description"]

            # Send to Slack if webhook URL is configured
            if settings.SLACK_WEBHOOK_URL:
                message = f"*New Feedback*\nFrom: {name}\nEmail: {email}\n\n{description}"
                send_slack_message(message)

            messages.success(request, "Thank you for your feedback! We appreciate your input.")
            return redirect("feedback")
    else:
        form = FeedbackForm()

    return render(request, "feedback.html", {"form": form})


def content_dashboard(request):
    # Get current time and thresholds
    now = timezone.now()
    month_ago = now - timedelta(days=30)

    def get_status(date, threshold_days=None):
        if not date:
            return "neutral"
        if not threshold_days:
            return "success"
        threshold = now - timedelta(days=threshold_days)
        if date >= threshold:
            return "success"
        elif date >= (threshold - timedelta(days=threshold_days)):
            return "warning"
        return "danger"

    # Web traffic stats
    web_stats = {
        "total_views": WebRequest.objects.aggregate(total=Sum("count"))["total"] or 0,
        "unique_visitors": WebRequest.objects.values("ip_address").distinct().count(),
        "date": WebRequest.objects.order_by("-created").first().created if WebRequest.objects.exists() else None,
    }
    web_stats["status"] = get_status(web_stats["date"])

    # Generate traffic data for chart (last 30 days)
    traffic_data = []
    for i in range(30):
        date = now - timedelta(days=i)
        day_views = WebRequest.objects.filter(created__date=date.date()).aggregate(total=Sum("count"))["total"] or 0
        traffic_data.append({"date": date.strftime("%Y-%m-%d"), "views": day_views})
    traffic_data.reverse()  # Most recent last for chart

    # Blog stats
    blog_stats = {
        "posts": BlogPost.objects.filter(status="published").count(),
        "views": (WebRequest.objects.filter(path__startswith="/blog/").aggregate(total=Sum("count"))["total"] or 0),
        "date": (
            BlogPost.objects.filter(status="published").order_by("-published_at").first().published_at
            if BlogPost.objects.exists()
            else None
        ),
    }
    blog_stats["status"] = get_status(blog_stats["date"], 7)

    # Forum stats
    forum_stats = {
        "topics": ForumTopic.objects.count(),
        "replies": ForumReply.objects.count(),
        "date": ForumTopic.objects.order_by("-created_at").first().created_at if ForumTopic.objects.exists() else None,
    }
    forum_stats["status"] = get_status(forum_stats["date"], 1)  # 1 day threshold

    # Course stats
    course_stats = {
        "active": Course.objects.filter(status="published").count(),
        "students": Enrollment.objects.filter(status="approved").count(),
        "date": Course.objects.order_by("-created_at").first().created_at if Course.objects.exists() else None,
    }
    course_stats["status"] = get_status(course_stats["date"], 30)  # 1 month threshold

    # User stats
    user_stats = {
        "total": User.objects.count(),
        "active": User.objects.filter(last_login__gte=month_ago).count(),
        "date": User.objects.order_by("-date_joined").first().date_joined if User.objects.exists() else None,
    }

    def get_status(date, threshold_days):
        if not date:
            return "danger"
        days_since = (now - date).days
        if days_since > threshold_days * 2:
            return "danger"
        elif days_since > threshold_days:
            return "warning"
        return "success"

    # Calculate overall health score
    connected_platforms = 0
    healthy_platforms = 0
    platforms_data = [
        (blog_stats["date"], 7),  # Blog: 1 week threshold
        (forum_stats["date"], 7),  # Forum: 1 week threshold
        (course_stats["date"], 7),  # Courses: 1 week threshold
        (user_stats["date"], 7),  # Users: 1 week threshold
    ]

    for date, threshold in platforms_data:
        if date:
            connected_platforms += 1
            if get_status(date, threshold) != "danger":
                healthy_platforms += 1

    overall_score = int((healthy_platforms / max(connected_platforms, 1)) * 100)

    # Get social media stats
    social_stats = get_social_stats()
    content_data = {
        "blog": {
            "stats": blog_stats,
            "status": get_status(blog_stats["date"], 7),
            "date": blog_stats["date"],
        },
        "forum": {
            "stats": forum_stats,
            "status": get_status(forum_stats["date"], 7),
            "date": forum_stats["date"],
        },
        "courses": {
            "stats": course_stats,
            "status": get_status(course_stats["date"], 7),
            "date": course_stats["date"],
        },
        "users": {
            "stats": user_stats,
            "status": get_status(user_stats["date"], 7),
            "date": user_stats["date"],
        },
    }

    # Add social media stats
    content_data.update(social_stats)

    return render(
        request,
        "web/dashboard/content_status.html",
        {
            "content_data": content_data,
            "overall_score": overall_score,
            "web_stats": web_stats,
            "traffic_data": json.dumps(traffic_data),
            "blog_stats": blog_stats,
            "forum_stats": forum_stats,
            "course_stats": course_stats,
            "user_stats": user_stats,
        },
    )


def current_weekly_challenge(request):
    current_challenge = Challenge.objects.filter(start_date__lte=timezone.now(), end_date__gte=timezone.now()).first()
    # Check if the user has submitted the current challenge
    user_submission = None
    if request.user.is_authenticated and current_challenge:
        user_submission = ChallengeSubmission.objects.filter(user=request.user, challenge=current_challenge).first()

    return render(
        request,
        "web/current_weekly_challenge.html",
        {
            "current_challenge": current_challenge,
            "user_submission": user_submission,  # Pass the user's submission to the template
        },
    )


def challenge_detail(request, week_number):
    challenge = get_object_or_404(Challenge, week_number=week_number)
    submissions = ChallengeSubmission.objects.filter(challenge=challenge)
    # Check if the current user has submitted this challenge
    user_submission = None
    if request.user.is_authenticated:
        user_submission = ChallengeSubmission.objects.filter(user=request.user, challenge=challenge).first()

    return render(
        request,
        "web/challenge_detail.html",
        {"challenge": challenge, "submissions": submissions, "user_submission": user_submission},
    )


@login_required
def challenge_submit(request, week_number):
    challenge = get_object_or_404(Challenge, week_number=week_number)
    # Check if the user has already submitted this challenge
    existing_submission = ChallengeSubmission.objects.filter(user=request.user, challenge=challenge).first()

    if existing_submission:
        return redirect("challenge_detail", week_number=week_number)

    if request.method == "POST":
        form = ChallengeSubmissionForm(request.POST)
        if form.is_valid():
            submission = form.save(commit=False)
            submission.user = request.user
            submission.challenge = challenge
            submission.save()
            messages.success(request, "Your submission has been recorded!")
            return redirect("challenge_detail", week_number=week_number)
    else:
        form = ChallengeSubmissionForm()

    return render(request, "web/challenge_submit.html", {"challenge": challenge, "form": form})


@require_GET
def fetch_video_title(request):
    """
    Fetch video title from a URL with proper security measures to prevent SSRF attacks.
    """
    url = request.GET.get("url")
    if not url:
        return JsonResponse({"error": "URL parameter is required"}, status=400)

    # Validate URL
    try:
        parsed_url = urlparse(url)

        # Check for scheme - only allow http and https
        if parsed_url.scheme not in ["http", "https"]:
            return JsonResponse({"error": "Invalid URL scheme. Only HTTP and HTTPS are supported."}, status=400)

        # Check for private/internal IP addresses
        if parsed_url.netloc:
            hostname = parsed_url.netloc.split(":")[0]

            # Block localhost variations and common internal domains
            blocked_hosts = [
                "localhost",
                "127.0.0.1",
                "0.0.0.0",
                "internal",
                "intranet",
                "local",
                "lan",
                "corp",
                "private",
                "::1",
            ]

            if any(blocked in hostname.lower() for blocked in blocked_hosts):
                return JsonResponse({"error": "Access to internal networks is not allowed"}, status=403)

            # Resolve hostname to IP and check if it's private
            try:
                ip_address = socket.gethostbyname(hostname)
                ip_obj = ipaddress.ip_address(ip_address)

                # Check if the IP is private/internal
                if ip_obj.is_private or ip_obj.is_loopback or ip_obj.is_link_local or ip_obj.is_multicast:
                    return JsonResponse({"error": "Access to internal/private networks is not allowed"}, status=403)
            except (socket.gaierror, ValueError):
                # If hostname resolution fails or IP parsing fails, continue
                pass

    except Exception as e:
        return JsonResponse({"error": f"Invalid URL format: {str(e)}"}, status=400)

    # Set a timeout to prevent hanging requests
    timeout = 5  # seconds

    try:
        # Only allow HEAD and GET methods with limited redirects
        response = requests.get(
            url,
            timeout=timeout,
            allow_redirects=True,
            headers={
                "User-Agent": "Educational-Website-Validator/1.0",
            },
        )
        response.raise_for_status()

        # Extract title from response headers or content
        title = response.headers.get("title", "")
        if not title:
            # Try to extract title from HTML content
            content = response.text
            title_match = re.search(r"<title>(.*?)</title>", content)
            title = title_match.group(1) if title_match else "Untitled Video"

            # Sanitize the title
            title = html.escape(title)

        return JsonResponse({"title": title})

    except requests.RequestException:
        return JsonResponse({"error": "Failed to fetch video title:"}, status=500)


def get_referral_stats():
    """Get statistics for top referrers."""
    return (
        Profile.objects.annotate(
            total_signups=Count("referrals"),
            total_enrollments=Count(
                "referrals__user__enrollments", filter=Q(referrals__user__enrollments__status="approved")
            ),
            total_clicks=Count(
                "referrals__user__webrequest", filter=Q(referrals__user__webrequest__path__contains="ref=")
            ),
        )
        .filter(total_signups__gt=0)
        .order_by("-total_signups")[:10]
    )


def referral_leaderboard(request):
    """Display the referral leaderboard."""
    top_referrers = get_referral_stats()
    return render(request, "web/referral_leaderboard.html", {"top_referrers": top_referrers})


# Goods Views
class GoodsListView(LoginRequiredMixin, generic.ListView):
    model = Goods
    template_name = "goods/goods_list.html"
    context_object_name = "products"

    def get_queryset(self):
        return Goods.objects.filter(storefront__teacher=self.request.user)


class GoodsDetailView(LoginRequiredMixin, generic.DetailView):
    model = Goods
    template_name = "goods/goods_detail.html"
    context_object_name = "product"

    def get_object(self):
        return get_object_or_404(Goods, pk=self.kwargs["pk"])


class GoodsCreateView(LoginRequiredMixin, UserPassesTestMixin, generic.CreateView):
    model = Goods
    form_class = GoodsForm
    template_name = "goods/goods_form.html"

    def test_func(self):
        return hasattr(self.request.user, "storefront")

    def form_valid(self, form):
        form.instance.storefront = self.request.user.storefront
        images = self.request.FILES.getlist("images")
        product_type = form.cleaned_data.get("product_type")

        # Validate digital product images
        if product_type == "digital" and not images:
            form.add_error(None, "Digital products require at least one image")
            return self.form_invalid(form)

        # Validate image constraints
        if len(images) > 8:
            form.add_error(None, "Maximum 8 images allowed")
            return self.form_invalid(form)

        for img in images:
            if img.size > 5 * 1024 * 1024:
                form.add_error(None, f"{img.name} exceeds 5MB size limit")
                return self.form_invalid(form)

        # Save main product first
        super().form_valid(form)

        # Save images after product creation
        for image_file in images:
            ProductImage.objects.create(goods=self.object, image=image_file)

        return render(self.request, "goods/goods_create_success.html", {"product": self.object})

    def form_invalid(self, form):
        messages.error(self.request, f"Creation failed: {form.errors.as_text()}")
        return super().form_invalid(form)

    def get_success_url(self):
        return reverse("goods_list")


class GoodsUpdateView(LoginRequiredMixin, UserPassesTestMixin, generic.UpdateView):
    model = Goods
    form_class = GoodsForm
    template_name = "goods/goods_update.html"

    # Filter by user's products only
    def get_queryset(self):
        return Goods.objects.filter(storefront__teacher=self.request.user)

    # Verify ownership
    def test_func(self):
        return self.get_object().storefront.teacher == self.request.user

    def get_success_url(self):
        return reverse("goods_list")


class GoodsDeleteView(LoginRequiredMixin, UserPassesTestMixin, DeleteView):
    model = Goods
    template_name = "goods/goods_confirm_delete.html"
    success_url = reverse_lazy("goods_list")

    def test_func(self):
        return self.request.user == self.get_object().storefront.teacher


@login_required
def add_goods_to_cart(request, pk):
    product = get_object_or_404(Goods, pk=pk)
    # Prevent adding out-of-stock items
    if product.stock is None or product.stock <= 0:
        messages.error(request, f"{product.name} is out of stock and cannot be added to cart.")
        return redirect("goods_detail", pk=pk)  # Redirect back to product page

    cart, created = Cart.objects.get_or_create(user=request.user)
    cart_item, created = CartItem.objects.get_or_create(cart=cart, goods=product)

    if created:
        messages.success(request, f"{product.name} added to cart.")
    else:
        messages.info(request, f"{product.name} is already in your cart.")

    return redirect("cart_view")


class GoodsListingView(ListView):
    model = Goods
    template_name = "goods/goods_listing.html"
    context_object_name = "products"
    paginate_by = 15

    def get_queryset(self):
        queryset = Goods.objects.all()
        store_name = self.request.GET.get("store_name")
        product_type = self.request.GET.get("product_type")
        category = self.request.GET.get("category")
        min_price = self.request.GET.get("min_price")
        max_price = self.request.GET.get("max_price")

        if store_name:
            queryset = queryset.filter(storefront__name__icontains=store_name)
        if product_type:
            queryset = queryset.filter(product_type=product_type)
        if category:
            queryset = queryset.filter(category__icontains=category)
        if min_price:
            queryset = queryset.filter(price__gte=min_price)
        if max_price:
            queryset = queryset.filter(price__lte=max_price)

        return queryset

    def get_context_data(self, **kwargs):
        context = super().get_context_data(**kwargs)
        context["store_names"] = Storefront.objects.values_list("name", flat=True).distinct()
        context["categories"] = Goods.objects.values_list("category", flat=True).distinct()
        return context


# Order Management
class OrderManagementView(LoginRequiredMixin, UserPassesTestMixin, generic.ListView):
    model = Order
    template_name = "orders/order_management.html"
    context_object_name = "orders"
    paginate_by = 20

    def test_func(self):
        storefront = get_object_or_404(Storefront, store_slug=self.kwargs["store_slug"])
        return self.request.user == storefront.teacher

    def get_queryset(self):
        queryset = Order.objects.filter(items__goods__storefront__store_slug=self.kwargs["store_slug"]).distinct()

        # Get status from request and filter
        selected_status = self.request.GET.get("status")
        if selected_status and selected_status != "all":
            queryset = queryset.filter(status=selected_status)

        return queryset

    def get_context_data(self, **kwargs):
        context = super().get_context_data(**kwargs)
        context["statuses"] = Order.STATUS_CHOICES  # Directly from model
        context["selected_status"] = self.request.GET.get("status", "")
        return context


class OrderDetailView(LoginRequiredMixin, generic.DetailView):
    model = Order
    template_name = "orders/order_detail.html"
    context_object_name = "order"


@login_required
@require_POST
def update_order_status(request, item_id):
    order = get_object_or_404(Order, id=item_id, user=request.user)
    new_status = request.POST.get("status").lower()  # Convert to lowercase for consistency

    # Define allowed statuses inside the function
    VALID_STATUSES = ["draft", "pending", "processing", "shipped", "completed", "cancelled", "refunded"]

    if new_status not in VALID_STATUSES:
        messages.error(request, "Invalid status.")
        return redirect("order_detail", pk=item_id)

    order.status = new_status
    order.save()
    messages.success(request, "Order status updated successfully.")
    return redirect("order_detail", pk=item_id)


# Analytics
class StoreAnalyticsView(LoginRequiredMixin, UserPassesTestMixin, generic.TemplateView):
    template_name = "analytics/analytics_dashboard.html"

    def test_func(self):
        storefront = get_object_or_404(Storefront, store_slug=self.kwargs["store_slug"])
        return self.request.user == storefront.teacher

    def get_context_data(self, **kwargs):
        context = super().get_context_data(**kwargs)
        storefront = get_object_or_404(Storefront, store_slug=self.kwargs["store_slug"])

        # Store-specific analytics
        orders = Order.objects.filter(storefront=storefront, status="completed")

        context.update(
            {
                "total_sales": orders.count(),
                "total_revenue": orders.aggregate(Sum("total_price"))["total_price__sum"] or 0,
                "top_products": OrderItem.objects.filter(order__storefront=storefront)
                .values("goods__name")
                .annotate(total_sold=Sum("quantity"))
                .order_by("-total_sold")[:5],
                "storefront": storefront,
            }
        )
        return context


class AdminMerchAnalyticsView(LoginRequiredMixin, UserPassesTestMixin, generic.TemplateView):
    template_name = "analytics/admin_analytics.html"

    def test_func(self):
        return self.request.user.is_staff

    def get_context_data(self, **kwargs):
        context = super().get_context_data(**kwargs)

        # Platform-wide analytics
        context.update(
            {
                "total_sales": Order.objects.filter(status="completed").count(),
                "total_revenue": Order.objects.filter(status="completed").aggregate(Sum("total_price"))[
                    "total_price__sum"
                ]
                or 0,
                "top_storefronts": Storefront.objects.annotate(total_sales=Count("goods__orderitem")).order_by(
                    "-total_sales"
                )[:5],
            }
        )
        return context


@login_required
def sales_analytics(request):
    """View for displaying sales analytics."""
    storefront = get_object_or_404(Storefront, teacher=request.user)

    # Get completed orders for this storefront
    orders = Order.objects.filter(storefront=storefront, status="completed")

    # Calculate metrics
    total_revenue = orders.aggregate(total=Sum("total_price"))["total"] or 0
    total_orders = orders.count()

    # Placeholder conversion rate (to be implemented properly later)
    conversion_rate = 0.00  # Temporary placeholder

    # Best selling products
    best_selling_products = (
        OrderItem.objects.filter(order__storefront=storefront)
        .values("goods__name")
        .annotate(total_sold=Sum("quantity"))
        .order_by("-total_sold")[:5]
    )

    context = {
        "total_revenue": total_revenue,
        "total_orders": total_orders,
        "conversion_rate": conversion_rate,
        "best_selling_products": best_selling_products,
    }
    return render(request, "analytics/analytics_dashboard.html", context)


@login_required
def sales_data(request):
    # Get the user's storefront
    storefront = get_object_or_404(Storefront, teacher=request.user)

    # Define valid statuses for metrics (e.g., include "completed" and "shipped")
    valid_statuses = ["completed", "shipped"]
    orders = Order.objects.filter(storefront=storefront, status__in=valid_statuses)

    # Calculate total revenue
    total_revenue = orders.aggregate(total=Sum("total_price"))["total"] or 0

    # Calculate total orders
    total_orders = orders.count()

    # Calculate conversion rate (orders / visits * 100)
    total_visits = WebRequest.objects.filter(path__contains="ref=").count()  # Adjust based on visit tracking
    conversion_rate = (total_orders / total_visits * 100) if total_visits > 0 else 0.00

    # Get best-selling products
    best_selling_products = (
        OrderItem.objects.filter(order__storefront=storefront, order__status__in=valid_statuses)
        .values("goods__name")
        .annotate(total_sold=Sum("quantity"))
        .order_by("-total_sold")[:5]
    )

    # Prepare response data
    data = {
        "total_revenue": float(total_revenue),
        "total_orders": total_orders,
        "conversion_rate": round(conversion_rate, 2),
        "best_selling_products": list(best_selling_products),
    }
    return JsonResponse(data)


class StorefrontCreateView(LoginRequiredMixin, CreateView):
    model = Storefront
    form_class = StorefrontForm
    template_name = "storefront/storefront_form.html"
    success_url = "/dashboard/teacher/"

    def dispatch(self, request, *args, **kwargs):
        if Storefront.objects.filter(teacher=request.user).exists():
            return redirect("storefront_update", store_slug=request.user.storefront.store_slug)
        return super().dispatch(request, *args, **kwargs)

    def form_valid(self, form):
        form.instance.teacher = self.request.user  # Set the teacher field to the current user
        return super().form_valid(form)


class StorefrontUpdateView(LoginRequiredMixin, UpdateView):
    model = Storefront
    form_class = StorefrontForm
    template_name = "storefront/storefront_form.html"
    success_url = "/dashboard/teacher/"

    def get_object(self):
        return get_object_or_404(Storefront, teacher=self.request.user)


class StorefrontDetailView(LoginRequiredMixin, generic.DetailView):
    model = Storefront
    template_name = "storefront/storefront_detail.html"
    context_object_name = "storefront"

    def get_object(self):
        return get_object_or_404(Storefront, store_slug=self.kwargs["store_slug"])


def success_story_list(request):
    """View for listing published success stories."""
    success_stories = SuccessStory.objects.filter(status="published").order_by("-published_at")

    # Paginate results
    paginator = Paginator(success_stories, 9)  # 9 stories per page
    page_number = request.GET.get("page", 1)
    page_obj = paginator.get_page(page_number)

    context = {
        "success_stories": page_obj,
        "is_paginated": paginator.num_pages > 1,
        "page_obj": page_obj,
    }
    return render(request, "success_stories/list.html", context)


def success_story_detail(request, slug):
    """View for displaying a single success story."""
    success_story = get_object_or_404(SuccessStory, slug=slug, status="published")

    # Get related success stories (same author or similar content)
    related_stories = (
        SuccessStory.objects.filter(status="published").exclude(id=success_story.id).order_by("-published_at")[:3]
    )

    context = {
        "success_story": success_story,
        "related_stories": related_stories,
    }
    return render(request, "success_stories/detail.html", context)


@login_required
def create_success_story(request):
    """View for creating a new success story."""
    if request.method == "POST":
        form = SuccessStoryForm(request.POST, request.FILES)
        if form.is_valid():
            success_story = form.save(commit=False)
            success_story.author = request.user
            success_story.save()
            messages.success(request, "Success story created successfully!")
            return redirect("success_story_detail", slug=success_story.slug)
    else:
        form = SuccessStoryForm()

    context = {
        "form": form,
    }
    return render(request, "success_stories/create.html", context)


@login_required
def edit_success_story(request, slug):
    """View for editing an existing success story."""
    success_story = get_object_or_404(SuccessStory, slug=slug, author=request.user)

    if request.method == "POST":
        form = SuccessStoryForm(request.POST, request.FILES, instance=success_story)
        if form.is_valid():
            form.save()
            messages.success(request, "Success story updated successfully!")
            return redirect("success_story_detail", slug=success_story.slug)
    else:
        form = SuccessStoryForm(instance=success_story)

    context = {
        "form": form,
        "success_story": success_story,
        "is_edit": True,
    }
    return render(request, "success_stories/create.html", context)


@login_required
def delete_success_story(request, slug):
    """View for deleting a success story."""
    success_story = get_object_or_404(SuccessStory, slug=slug, author=request.user)

    if request.method == "POST":
        success_story.delete()
        messages.success(request, "Success story deleted successfully!")
        return redirect("success_story_list")

    context = {
        "success_story": success_story,
    }
    return render(request, "success_stories/delete_confirm.html", context)


def gsoc_landing_page(request):
    """
    Renders the GSOC landing page with top GitHub contributors
    based on merged pull requests
    """
    import logging

    import requests
    from django.conf import settings

    # Initialize an empty list for contributors in case the GitHub API call fails
    top_contributors = []

    # GitHub API URL for the education-website repository
    github_repo_url = "https://api.github.com/repos/alphaonelabs/education-website"

    # Users to exclude from the contributor list (bots and automated users)
    excluded_users = ["A1L13N", "dependabot[bot]"]

    try:
        # Fetch contributors from GitHub API
        headers = {}
        # Check if GitHub token is configured
        if hasattr(settings, "GITHUB_TOKEN") and settings.GITHUB_TOKEN:
            headers["Authorization"] = f"token {settings.GITHUB_TOKEN}"

        # Get all closed pull requests - we'll filter for merged ones in code
        # The GitHub API doesn't have a direct 'merged' filter in the query params
        # so we get all closed PRs and then check the 'merged_at' field
        pull_requests_response = requests.get(
            f"{github_repo_url}/pulls",
            params={
                "state": "closed",  # closed PRs could be either merged or just closed
                "sort": "updated",
                "direction": "desc",
                "per_page": 100,
            },
            headers=headers,
            timeout=5,
        )

        # Check for rate limiting
        if pull_requests_response.status_code == 403 and "X-RateLimit-Remaining" in pull_requests_response.headers:
            remaining = pull_requests_response.headers.get("X-RateLimit-Remaining")
            if remaining == "0":
                reset_time = int(pull_requests_response.headers.get("X-RateLimit-Reset", 0))
                reset_datetime = time.strftime("%Y-%m-%d %H:%M:%S", time.localtime(reset_time))
                logging.warning(f"GitHub API rate limit exceeded. Resets at {reset_datetime}")

        if pull_requests_response.status_code == 200:
            pull_requests = pull_requests_response.json()

            # Create a map of contributors with their PR count
            contributor_stats = defaultdict(
                lambda: {"merged_pr_count": 0, "avatar_url": "", "profile_url": "", "prs_url": ""}
            )

            # Process each pull request
            for pr in pull_requests:
                # Check if the PR was merged
                if pr.get("merged_at"):
                    username = pr["user"]["login"]

                    # Skip excluded users
                    if username in excluded_users:
                        continue

                    contributor_stats[username]["merged_pr_count"] += 1
                    contributor_stats[username]["avatar_url"] = pr["user"]["avatar_url"]
                    contributor_stats[username]["profile_url"] = pr["user"]["html_url"]
                    # Add a direct link to the user's PRs for this repository
                    base_url = "https://github.com/alphaonelabs/education-website/pulls"
                    query = f"?q=is:pr+author:{username}+is:merged"
                    contributor_stats[username]["prs_url"] = base_url + query
                    contributor_stats[username]["username"] = username

            # Convert to list and sort by PR count
            top_contributors = [v for k, v in contributor_stats.items()]
            top_contributors.sort(key=lambda x: x["merged_pr_count"], reverse=True)

            # Get top 10 contributors
            top_contributors = top_contributors[:10]

    except Exception as e:
        logging.error(f"Error fetching GitHub contributors: {str(e)}")

    context = {"top_contributors": top_contributors}

    return render(request, "gsoc_landing_page.html", context)


def whiteboard(request):
    return render(request, "whiteboard.html")


def meme_list(request):
    memes = Meme.objects.all().order_by("-created_at")
    subjects = Subject.objects.filter(memes__isnull=False).distinct()
    # Filter by subject if provided
    subject_filter = request.GET.get("subject")
    if subject_filter:
        memes = memes.filter(subject__slug=subject_filter)
    paginator = Paginator(memes, 12)  # Show 12 memes per page
    page_number = request.GET.get("page", 1)
    page_obj = paginator.get_page(page_number)

    return render(request, "memes.html", {"memes": page_obj, "subjects": subjects, "selected_subject": subject_filter})


@login_required
def add_meme(request):
    if request.method == "POST":
        form = MemeForm(request.POST, request.FILES)
        if form.is_valid():
            meme = form.save(commit=False)  # The form handles subject creation logic internally
            meme.uploader = request.user
            meme.save()
            messages.success(request, "Your meme has been uploaded successfully!")
            return redirect("meme_list")
    else:
        form = MemeForm()
    subjects = Subject.objects.all().order_by("name")
    return render(request, "add_meme.html", {"form": form, "subjects": subjects})


@login_required
def team_goals(request):
    """List all team goals the user is part of or has created."""
    user_goals = (
        TeamGoal.objects.filter(Q(creator=request.user) | Q(members__user=request.user))
        .distinct()
        .order_by("-created_at")
    )

    paginator = Paginator(user_goals, 10)
    page_number = request.GET.get("page")
    page_obj = paginator.get_page(page_number)

    pending_invites = TeamInvite.objects.filter(recipient=request.user, status="pending").select_related(
        "goal", "sender"
    )

    context = {
        "goals": page_obj,
        "pending_invites": pending_invites,
        "is_paginated": paginator.num_pages > 1,
    }
    return render(request, "teams/list.html", context)


@login_required
def create_team_goal(request):
    """Create a new team goal."""
    if request.method == "POST":
        form = TeamGoalForm(request.POST)
        if form.is_valid():
            with transaction.atomic():
                goal = form.save(commit=False)
                goal.creator = request.user
                goal.save()

                # Add creator as a member
                TeamGoalMember.objects.create(team_goal=goal, user=request.user, role="leader")

                messages.success(request, "Team goal created successfully!")
                return redirect("team_goal_detail", goal_id=goal.id)
    else:
        form = TeamGoalForm()

    return render(request, "teams/create.html", {"form": form})


@login_required
def team_goal_detail(request, goal_id):
    """View and manage a specific team goal."""
    goal = get_object_or_404(TeamGoal.objects.prefetch_related("members__user"), id=goal_id)

    # Check if user has access to this goal
    if not (goal.creator == request.user or goal.members.filter(user=request.user).exists()):
        messages.error(request, "You do not have access to this team goal.")
        return redirect("team_goals")

    # Get existing team members to exclude from invitation
    existing_members = goal.members.values_list("user_id", flat=True)

    # Handle inviting new members
    if request.method == "POST":
        form = TeamInviteForm(request.POST)
        if form.is_valid():
            # Check for existing invites using the validated User object
            if TeamInvite.objects.filter(
                goal__id=goal.id, recipient=form.cleaned_data["recipient"]  # Changed to use User object
            ).exists():
                messages.warning(request, "An invite for this user is already pending.")
                return redirect("team_goal_detail", goal_id=goal.id)
            invite = form.save(commit=False)
            invite.sender = request.user
            invite.goal = goal
            invite.save()
            messages.success(request, f"Invitation sent to {invite.recipient.email}!")
            notify_team_invite(invite)
            return redirect("team_goal_detail", goal_id=goal.id)

    else:
        form = TeamInviteForm()

    # Get users that can be invited (exclude existing members and the creator)
    available_users = User.objects.exclude(id__in=list(existing_members) + [goal.creator.id]).values(
        "id", "username", "email"
    )

    context = {
        "goal": goal,
        "invite_form": form,
        "user_is_leader": goal.members.filter(user=request.user, role="leader").exists(),
        "available_users": available_users,
    }
    return render(request, "teams/detail.html", context)


@login_required
def accept_team_invite(request, invite_id):
    """Accept a team invitation."""
    invite = get_object_or_404(
        TeamInvite.objects.select_related("goal"), id=invite_id, recipient=request.user, status="pending"
    )

    # Create team member using get_or_create to avoid race conditions
    member, created = TeamGoalMember.objects.get_or_create(
        team_goal=invite.goal, user=request.user, defaults={"role": "member"}
    )

    if not created:
        messages.info(request, f"You are already a member of {invite.goal.title}.")
    else:
        messages.success(request, f"You have joined {invite.goal.title}!")

    # Update invite status
    invite.status = "accepted"
    invite.responded_at = timezone.now()
    invite.save()

    notify_team_invite_response(invite)
    return redirect("team_goal_detail", goal_id=invite.goal.id)


@login_required
def decline_team_invite(request, invite_id):
    """Decline a team invitation."""
    invite = get_object_or_404(TeamInvite, id=invite_id, recipient=request.user, status="pending")

    invite.status = "declined"
    invite.responded_at = timezone.now()
    invite.save()

    notify_team_invite_response(invite)
    messages.info(request, f"You have declined to join {invite.goal.title}.")
    return redirect("team_goals")


@login_required
def edit_team_goal(request, goal_id):
    """Edit an existing team goal."""
    goal = get_object_or_404(TeamGoal, id=goal_id)

    # Check if user is the creator or a leader
    if not (goal.creator == request.user or goal.members.filter(user=request.user, role="leader").exists()):
        messages.error(request, "You don't have permission to edit this team goal.")
        return redirect("team_goal_detail", goal_id=goal_id)

    if request.method == "POST":
        form = TeamGoalForm(request.POST, instance=goal)
        if form.is_valid():
            # Validate that deadline is not in the past
            if form.cleaned_data["deadline"] < timezone.now():
                form.add_error("deadline", "Deadline cannot be in the past.")
                context = {
                    "form": form,
                    "goal": goal,
                    "is_edit": True,
                }
                return render(request, "teams/create.html", context)
            form.save()
            messages.success(request, "Team goal updated successfully!")
            return redirect("team_goal_detail", goal_id=goal.id)
    else:
        form = TeamGoalForm(instance=goal)

    context = {
        "form": form,
        "goal": goal,
        "is_edit": True,
    }
    return render(request, "teams/create.html", context)


@login_required
def mark_team_contribution(request, goal_id):
    """Allow a team member to mark their contribution as complete."""
    goal = get_object_or_404(TeamGoal, id=goal_id)

    # Find the current user's membership in this goal
    member = goal.members.filter(user=request.user).first()

    if not member:
        messages.error(request, "You are not a member of this team goal.")
        return redirect("team_goal_detail", goal_id=goal_id)

    if member.completed:
        messages.info(request, "Your contribution is already marked as complete.")
        return redirect("team_goal_detail", goal_id=goal_id)

    # Mark the user's contribution as complete
    member.mark_completed()
    messages.success(request, "Your contribution has been marked as complete.")
    notify_team_goal_completion(goal, request.user)
    return redirect("team_goal_detail", goal_id=goal_id)


@login_required
def remove_team_member(request, goal_id, member_id):
    """Remove a member from a team goal."""
    goal = get_object_or_404(TeamGoal, id=goal_id)

    # Check if user is the creator or a leader
    if not (goal.creator == request.user or goal.members.filter(user=request.user, role="leader").exists()):
        messages.error(request, "You don't have permission to remove members.")
        return redirect("team_goal_detail", goal_id=goal_id)

    member = get_object_or_404(TeamGoalMember, id=member_id, team_goal=goal)

    # Prevent removing the creator
    if member.user == goal.creator:
        messages.error(request, "The team creator cannot be removed.")
        return redirect("team_goal_detail", goal_id=goal_id)

    member.delete()
    messages.success(request, f"{member.user.username} has been removed from the team.")
    return redirect("team_goal_detail", goal_id=goal_id)


@login_required
def delete_team_goal(request, goal_id):
    """Delete a team goal."""
    goal = get_object_or_404(TeamGoal, id=goal_id)

    # Only creator can delete the goal
    if request.user != goal.creator:
        messages.error(request, "Only the creator can delete this team goal.")
        return redirect("team_goal_detail", goal_id=goal_id)

    if request.method == "POST":
        goal.delete()
        messages.success(request, "Team goal has been deleted.")
        return redirect("team_goals")

    return render(request, "teams/delete_confirm.html", {"goal": goal})


@teacher_required
def add_student_to_course(request, slug):
    course = get_object_or_404(Course, slug=slug)
    if course.teacher != request.user:
        return HttpResponseForbidden("You are not authorized to enroll students in this course.")
    if request.method == "POST":
        form = StudentEnrollmentForm(request.POST)
        if form.is_valid():
            first_name = form.cleaned_data["first_name"]
            last_name = form.cleaned_data["last_name"]
            email = form.cleaned_data["email"]

            # Check if a user with this email already exists.
            if User.objects.filter(email=email).exists():
                form.add_error("email", "A user with this email already exists.")
            else:
                # Generate a username by combining the first name and the email prefix.
                email_prefix = email.split("@")[0]
                generated_username = f"{first_name}_{email_prefix}".lower()

                # Ensure the username is unique; if not, append a random string.
                while User.objects.filter(username=generated_username).exists():
                    generated_username = f"{generated_username}{get_random_string(4)}"
                # Create a new student account with an auto-generated password.
                random_password = get_random_string(10)
                try:
                    student = User.objects.create_user(
                        username=generated_username,
                        email=email,
                        password=random_password,
                        first_name=first_name,
                        last_name=last_name,
                    )
                    # Mark the new user as a student (not a teacher).
                    student.profile.is_teacher = False
                    student.profile.save()

                    # Enroll the new student in the course if not already enrolled.
                    if Enrollment.objects.filter(course=course, student=student).exists():
                        form.add_error(None, "Student is already enrolled.")
                    else:
                        Enrollment.objects.create(course=course, student=student, status="approved")
                        messages.success(request, f"{first_name} {last_name} has been enrolled in the course.")

                        # Send enrollment notification and password reset link to student
                        reset_link = request.build_absolute_uri(reverse("account_reset_password"))
                        context = {
                            "student": student,
                            "course": course,
                            "teacher": request.user,
                            "reset_link": reset_link,
                        }
                        html_message = render_to_string("emails/student_enrollment.html", context)
                        send_mail(
                            f"You have been enrolled in {course.title}",
                            f"You have been enrolled in {course.title} by\
                                {request.user.get_full_name() or request.user.username}. "
                            f"Please visit {reset_link} to set your password.",
                            settings.DEFAULT_FROM_EMAIL,
                            [email],
                            html_message=html_message,
                            fail_silently=False,
                        )
                        return redirect("course_detail", slug=course.slug)
                except IntegrityError:
                    form.add_error(None, "Failed to create user account. Please try again.")
    else:
        form = StudentEnrollmentForm()

    return render(request, "courses/add_student.html", {"form": form, "course": course})


def donate(request):
    """Display the donation page with options for one-time donations and subscriptions."""
    # Get recent public donations to display
    recent_donations = Donation.objects.filter(status="completed", anonymous=False).order_by("-created_at")[:5]

    # Calculate total donations
    total_donations = Donation.objects.filter(status="completed").aggregate(total=Sum("amount"))["total"] or 0

    # Get donation amounts for the preset buttons
    donation_amounts = [5, 10, 25, 50, 100]

    context = {
        "stripe_public_key": settings.STRIPE_PUBLISHABLE_KEY,
        "recent_donations": recent_donations,
        "total_donations": total_donations,
        "donation_amounts": donation_amounts,
    }

    return render(request, "donate.html", context)


@login_required
def create_donation_payment_intent(request):
    """Create a payment intent for a one-time donation."""
    if request.method != "POST":
        return JsonResponse({"error": "Invalid request method"}, status=400)

    try:
        data = json.loads(request.body)
        amount = data.get("amount")
        message = data.get("message", "")
        anonymous = data.get("anonymous", False)

        if not amount or float(amount) <= 0:
            return JsonResponse({"error": "Invalid donation amount"}, status=400)

        # Convert amount to cents for Stripe
        amount_cents = int(float(amount) * 100)

        # Create a payment intent
        intent = stripe.PaymentIntent.create(
            amount=amount_cents,
            currency="usd",
            metadata={
                "donation_type": "one_time",
                "user_id": request.user.id,
                "message": message[:100] if message else "",  # Limit message length
                "anonymous": "true" if anonymous else "false",
            },
        )

        # Create a donation record
        donation = Donation.objects.create(
            user=request.user,
            email=request.user.email,
            amount=amount,
            donation_type="one_time",
            status="pending",
            stripe_payment_intent_id=intent.id,
            message=message,
            anonymous=anonymous,
        )

        return JsonResponse(
            {
                "clientSecret": intent.client_secret,
                "donation_id": donation.id,
            }
        )

    except Exception as e:
        return JsonResponse({"error": str(e)}, status=400)


@login_required
def create_donation_subscription(request):
    """Create a subscription for recurring donations."""
    if request.method != "POST":
        return JsonResponse({"error": "Invalid request method"}, status=400)

    try:
        data = json.loads(request.body)
        amount = data.get("amount")
        message = data.get("message", "")
        anonymous = data.get("anonymous", False)
        payment_method_id = data.get("payment_method_id")

        if not amount or float(amount) <= 0:
            return JsonResponse({"error": "Invalid donation amount"}, status=400)

        if not payment_method_id:
            return JsonResponse({"error": "Payment method is required"}, status=400)

        # Convert amount to cents for Stripe
        amount_cents = int(float(amount) * 100)

        # Check if user already has a Stripe customer ID
        customer_id = None
        if hasattr(request.user, "profile") and request.user.profile.stripe_customer_id:
            customer_id = request.user.profile.stripe_customer_id

        # Create or get customer
        if customer_id:
            customer = stripe.Customer.retrieve(customer_id)
        else:
            customer = stripe.Customer.create(
                email=request.user.email,
                name=request.user.get_full_name() or request.user.username,
                payment_method=payment_method_id,
                invoice_settings={"default_payment_method": payment_method_id},
            )

            # Save customer ID to user profile
            if hasattr(request.user, "profile"):
                request.user.profile.stripe_customer_id = customer.id
                request.user.profile.save()

        # Create a subscription product and price if they don't exist
        # Note: In a production environment, you might want to create these
        # products and prices in the Stripe dashboard and reference them here
        product = stripe.Product.create(
            name=f"Monthly Donation - ${amount}",
            type="service",
        )

        price = stripe.Price.create(
            product=product.id,
            unit_amount=amount_cents,
            currency="usd",
            recurring={"interval": "month"},
        )

        # Create the subscription
        subscription = stripe.Subscription.create(
            customer=customer.id,
            items=[{"price": price.id}],
            payment_behavior="default_incomplete",
            expand=["latest_invoice.payment_intent"],
            metadata={
                "donation_type": "subscription",
                "user_id": request.user.id,
                "message": message[:100] if message else "",
                "anonymous": "true" if anonymous else "false",
                "amount": amount,
            },
        )

        # Create a donation record
        donation = Donation.objects.create(
            user=request.user,
            email=request.user.email,
            amount=amount,
            donation_type="subscription",
            status="pending",
            stripe_subscription_id=subscription.id,
            stripe_customer_id=customer.id,
            message=message,
            anonymous=anonymous,
        )

        return JsonResponse(
            {
                "subscription_id": subscription.id,
                "client_secret": subscription.latest_invoice.payment_intent.client_secret,
                "donation_id": donation.id,
            }
        )

    except Exception as e:
        return JsonResponse({"error": str(e)}, status=400)


@csrf_exempt
def donation_webhook(request):
    """Handle Stripe webhooks for donations."""
    payload = request.body
    sig_header = request.META.get("HTTP_STRIPE_SIGNATURE")

    try:
        event = stripe.Webhook.construct_event(payload, sig_header, settings.STRIPE_WEBHOOK_SECRET)
    except ValueError:
        # Invalid payload
        return HttpResponse(status=400)
    except stripe.error.SignatureVerificationError:
        # Invalid signature
        return HttpResponse(status=400)

    # Handle payment intent events
    if event.type == "payment_intent.succeeded":
        payment_intent = event.data.object
        handle_successful_donation_payment(payment_intent)
    elif event.type == "payment_intent.payment_failed":
        payment_intent = event.data.object
        handle_failed_donation_payment(payment_intent)

    # Handle subscription events
    elif event.type == "customer.subscription.created":
        subscription = event.data.object
        handle_subscription_created(subscription)
    elif event.type == "customer.subscription.updated":
        subscription = event.data.object
        handle_subscription_updated(subscription)
    elif event.type == "customer.subscription.deleted":
        subscription = event.data.object
        handle_subscription_cancelled(subscription)
    elif event.type == "invoice.payment_succeeded":
        invoice = event.data.object
        handle_invoice_paid(invoice)
    elif event.type == "invoice.payment_failed":
        invoice = event.data.object
        handle_invoice_failed(invoice)

    return HttpResponse(status=200)


def handle_successful_donation_payment(payment_intent):
    """Handle successful one-time donation payments."""
    try:
        # Find the donation by payment intent ID
        donation = Donation.objects.get(stripe_payment_intent_id=payment_intent.id)
        donation.status = "completed"
        donation.save()

        # Send thank you email
        send_donation_thank_you_email(donation)

    except Donation.DoesNotExist:
        # This might be a payment for something else
        pass


def handle_failed_donation_payment(payment_intent):
    """Handle failed one-time donation payments."""
    try:
        # Find the donation by payment intent ID
        donation = Donation.objects.get(stripe_payment_intent_id=payment_intent.id)
        donation.status = "failed"
        donation.save()

    except Donation.DoesNotExist:
        # This might be a payment for something else
        pass


def handle_subscription_created(subscription):
    """Handle newly created subscriptions."""
    try:
        # Find the donation by subscription ID
        donation = Donation.objects.get(stripe_subscription_id=subscription.id)

        # Update status based on subscription status
        if subscription.status == "active":
            donation.status = "completed"
        elif subscription.status == "incomplete":
            donation.status = "pending"
        elif subscription.status == "canceled":
            donation.status = "cancelled"

        donation.save()

    except Donation.DoesNotExist:
        # This might be a subscription for something else
        pass


def handle_subscription_updated(subscription):
    """Handle subscription updates."""
    try:
        # Find the donation by subscription ID
        donation = Donation.objects.get(stripe_subscription_id=subscription.id)

        # Update status based on subscription status
        if subscription.status == "active":
            donation.status = "completed"
        elif subscription.status == "past_due":
            donation.status = "pending"
        elif subscription.status == "canceled":
            donation.status = "cancelled"

        donation.save()

    except Donation.DoesNotExist:
        # This might be a subscription for something else
        pass


def handle_subscription_cancelled(subscription):
    """Handle cancelled subscriptions."""
    try:
        # Find the donation by subscription ID
        donation = Donation.objects.get(stripe_subscription_id=subscription.id)
        donation.status = "cancelled"
        donation.save()

    except Donation.DoesNotExist:
        # This might be a subscription for something else
        pass


def handle_invoice_paid(invoice):
    """Handle successful subscription invoice payments."""
    if invoice.subscription:
        try:
            # Find the donation by subscription ID
            donation = Donation.objects.get(stripe_subscription_id=invoice.subscription)

            # Create a new donation record for this payment
            Donation.objects.create(
                user=donation.user,
                email=donation.email,
                amount=donation.amount,
                donation_type="subscription",
                status="completed",
                stripe_subscription_id=donation.stripe_subscription_id,
                stripe_customer_id=donation.stripe_customer_id,
                message=donation.message,
                anonymous=donation.anonymous,
            )

            # Send thank you email
            send_donation_thank_you_email(donation)

        except Donation.DoesNotExist:
            # This might be a subscription for something else
            pass


def handle_invoice_failed(invoice):
    """Handle failed subscription invoice payments."""
    if invoice.subscription:
        try:
            # Find the donation by subscription ID
            donation = Donation.objects.get(stripe_subscription_id=invoice.subscription)

            # Create a new donation record for this failed payment
            Donation.objects.create(
                user=donation.user,
                email=donation.email,
                amount=donation.amount,
                donation_type="subscription",
                status="failed",
                stripe_subscription_id=donation.stripe_subscription_id,
                stripe_customer_id=donation.stripe_customer_id,
                message=donation.message,
                anonymous=donation.anonymous,
            )

        except Donation.DoesNotExist:
            # This might be a subscription for something else
            pass


def send_donation_thank_you_email(donation):
    """Send a thank you email for donations."""
    subject = "Thank You for Your Donation!"
    from_email = settings.DEFAULT_FROM_EMAIL
    to_email = donation.email

    # Prepare context for email template
    context = {
        "donation": donation,
        "site_name": settings.SITE_NAME,
    }

    # Render email template
    html_message = render_to_string("emails/donation_thank_you.html", context)
    plain_message = strip_tags(html_message)

    # Send email
    send_mail(subject, plain_message, from_email, [to_email], html_message=html_message)


def donation_success(request):
    """Display a success page after a successful donation."""
    donation_id = request.GET.get("donation_id")

    if donation_id:
        try:
            donation = Donation.objects.get(id=donation_id)
            context = {
                "donation": donation,
            }
            return render(request, "donation_success.html", context)
        except Donation.DoesNotExist:
            pass

    # If no valid donation ID, redirect to the donate page
    return redirect("donate")


def donation_cancel(request):
    """Handle donation cancellation."""
    return redirect("donate")


def educational_videos_list(request):
    """View for listing educational videos with optional category filtering."""
    # Get category filter from query params
    selected_category = request.GET.get("category")

    # Base queryset
    videos = EducationalVideo.objects.select_related("uploader", "category").order_by("-uploaded_at")

    # Apply category filter if provided
    if selected_category:
        videos = videos.filter(category__slug=selected_category)
        selected_category_obj = get_object_or_404(Subject, slug=selected_category)
        selected_category_display = selected_category_obj.name
    else:
        selected_category_display = None

    # Get category counts for sidebar
    category_counts = dict(
        EducationalVideo.objects.values("category__name", "category__slug")
        .annotate(count=Count("id"))
        .values_list("category__slug", "count")
    )

    # Get all subjects for the dropdown
    subjects = Subject.objects.all().order_by("order", "name")

    # Paginate results
    paginator = Paginator(videos, 12)  # 12 videos per page
    page_number = request.GET.get("page", 1)
    page_obj = paginator.get_page(page_number)

    context = {
        "videos": page_obj,
        "is_paginated": paginator.num_pages > 1,
        "page_obj": page_obj,
        "subjects": subjects,
        "selected_category": selected_category,
        "selected_category_display": selected_category_display,
        "category_counts": category_counts,
    }

    return render(request, "videos/list.html", context)


@login_required
def upload_educational_video(request):
    """View for uploading a new educational video."""
    if request.method == "POST":
        form = EducationalVideoForm(request.POST)
        if form.is_valid():
            video = form.save(commit=False)
            video.uploader = request.user
            video.save()

            return redirect("educational_videos_list")
    else:
        form = EducationalVideoForm()

    return render(request, "videos/upload.html", {"form": form})


def certificate_detail(request, certificate_id):
    certificate = get_object_or_404(Certificate, certificate_id=certificate_id)
    if request.user != certificate.user and not request.user.is_staff:
        return HttpResponseForbidden("You don't have permission to view this certificate")
    context = {
        "certificate": certificate,
    }
    return render(request, "courses/certificate_detail.html", context)


@login_required
def generate_certificate(request, enrollment_id):
    # Retrieve the enrollment for the current user
    enrollment = get_object_or_404(Enrollment, id=enrollment_id, student=request.user)
    # Ensure the course is completed before generating a certificate
    if enrollment.status != "completed":
        messages.error(request, "You can only generate a certificate for a completed course.")
        return redirect("student_dashboard")

    # Check if a certificate already exists for this course and user
    certificate = Certificate.objects.filter(user=request.user, course=enrollment.course).first()
    if certificate:
        messages.info(request, "Certificate already generated.")
        return redirect("certificate_detail", certificate_id=certificate.certificate_id)

    # Create a new certificate record manually
    certificate = Certificate.objects.create(user=request.user, course=enrollment.course)
    messages.success(request, "Certificate generated successfully!")
    return redirect("certificate_detail", certificate_id=certificate.certificate_id)


@login_required
def tracker_list(request):
    trackers = ProgressTracker.objects.filter(user=request.user).order_by("-updated_at")
    return render(request, "trackers/list.html", {"trackers": trackers})


@login_required
def create_tracker(request):
    if request.method == "POST":
        form = ProgressTrackerForm(request.POST)
        if form.is_valid():
            tracker = form.save(commit=False)
            tracker.user = request.user
            tracker.save()
            return redirect("tracker_detail", tracker_id=tracker.id)
    else:
        form = ProgressTrackerForm()
    return render(request, "trackers/form.html", {"form": form, "title": "Create Progress Tracker"})


@login_required
def update_tracker(request, tracker_id):
    tracker = get_object_or_404(ProgressTracker, id=tracker_id, user=request.user)

    if request.method == "POST":
        form = ProgressTrackerForm(request.POST, instance=tracker)
        if form.is_valid():
            form.save()
            return redirect("tracker_detail", tracker_id=tracker.id)
    else:
        form = ProgressTrackerForm(instance=tracker)
    return render(request, "trackers/form.html", {"form": form, "tracker": tracker, "title": "Update Progress Tracker"})


@login_required
def tracker_detail(request, tracker_id):
    tracker = get_object_or_404(ProgressTracker, id=tracker_id, user=request.user)
    embed_url = request.build_absolute_uri(f"/trackers/embed/{tracker.embed_code}/")
    return render(request, "trackers/detail.html", {"tracker": tracker, "embed_url": embed_url})


@login_required
def update_progress(request, tracker_id):
    if request.method == "POST" and request.headers.get("X-Requested-With") == "XMLHttpRequest":
        tracker = get_object_or_404(ProgressTracker, id=tracker_id, user=request.user)

        try:
            new_value = int(request.POST.get("current_value", tracker.current_value))
            tracker.current_value = new_value
            tracker.save()

            return JsonResponse(
                {"success": True, "percentage": tracker.percentage, "current_value": tracker.current_value}
            )
        except ValueError:
            return JsonResponse({"success": False, "error": "Invalid value"}, status=400)
    return JsonResponse({"success": False, "error": "Invalid request"}, status=400)


@xframe_options_exempt
def embed_tracker(request, embed_code):
    tracker = get_object_or_404(ProgressTracker, embed_code=embed_code, public=True)
    return render(request, "trackers/embed.html", {"tracker": tracker})


@login_required
def streak_detail(request):
    """Display the user's learning streak."""
    if not request.user.is_authenticated:
        return redirect("account_login")
    streak, created = LearningStreak.objects.get_or_create(user=request.user)
    return render(request, "streak_detail.html", {"streak": streak})


@login_required
def waiting_room_list(request):
    """View for displaying waiting rooms categorized by status."""
    # Get waiting rooms by status
    open_rooms = WaitingRoom.objects.filter(status="open")
    fulfilled_rooms = WaitingRoom.objects.filter(status="fulfilled")
    closed_rooms = WaitingRoom.objects.filter(status="closed")

    # Get waiting rooms created by the user
    user_created_rooms = WaitingRoom.objects.filter(creator=request.user)

    # Get waiting rooms joined by the user
    user_joined_rooms = request.user.joined_waiting_rooms.all()

    # Process topics for all waiting rooms
    all_rooms = (
        list(open_rooms)
        + list(fulfilled_rooms)
        + list(closed_rooms)
        + list(user_created_rooms)
        + list(user_joined_rooms)
    )
    room_topics = {}
    for room in all_rooms:
        room_topics[room.id] = [topic.strip() for topic in room.topics.split(",") if topic.strip()]

    context = {
        "open_rooms": open_rooms,
        "fulfilled_rooms": fulfilled_rooms,
        "closed_rooms": closed_rooms,
        "user_created_rooms": user_created_rooms,
        "user_joined_rooms": user_joined_rooms,
        "room_topics": room_topics,
    }
    return render(request, "waiting_room/list.html", context)


@login_required
def create_waiting_room(request):
    """View for creating a new waiting room."""
    if request.method == "POST":
        form = WaitingRoomForm(request.POST)
        if form.is_valid():
            waiting_room = form.save(commit=False)
            waiting_room.creator = request.user
            waiting_room.save()

            # Add the creator as a participant
            waiting_room.participants.add(request.user)

            messages.success(request, "Waiting room created successfully!")
            return redirect("waiting_room_detail", waiting_room_id=waiting_room.id)
    else:
        form = WaitingRoomForm()

    context = {
        "form": form,
    }
    return render(request, "waiting_room/create.html", context)


def find_matching_courses(waiting_room):
    """Find courses that match the waiting room's subject and topics."""
    # Get courses with matching subject name (case-insensitive)
    matching_courses = Course.objects.filter(subject__iexact=waiting_room.subject, status="published")

    # Filter courses that have all required topics
    required_topics = {t.strip().lower() for t in waiting_room.topics.split(",") if t.strip()}

    # Further filter courses by checking if their topics contain all required topics
    final_matches = []
    for course in matching_courses:
        course_topics = {t.strip().lower() for t in course.topics.split(",") if t.strip()}
        if course_topics.issuperset(required_topics):
            final_matches.append(course)

    return final_matches


def waiting_room_detail(request, waiting_room_id):
    """View for displaying details of a waiting room."""
    waiting_room = get_object_or_404(WaitingRoom, id=waiting_room_id)

    # Check if the user is a participant
    is_participant = request.user in waiting_room.participants.all()

    # Check if the user is the creator
    is_creator = request.user == waiting_room.creator

    # Check if the user is a teacher
    is_teacher = hasattr(request.user, "profile") and request.user.profile.is_teacher

    context = {
        "waiting_room": waiting_room,
        "is_participant": is_participant,
        "is_creator": is_creator,
        "is_teacher": is_teacher,
        "participant_count": waiting_room.participants.count(),
        "topic_list": [topic.strip() for topic in waiting_room.topics.split(",") if topic.strip()],
    }
    return render(request, "waiting_room/detail.html", context)


@login_required
def join_waiting_room(request, waiting_room_id):
    """View for joining a waiting room."""
    waiting_room = get_object_or_404(WaitingRoom, id=waiting_room_id)

    # Check if the waiting room is open
    if waiting_room.status != "open":
        messages.error(request, "This waiting room is no longer open for joining.")
        return redirect("waiting_room_list")

    # Add the user as a participant if not already
    if request.user not in waiting_room.participants.all():
        waiting_room.participants.add(request.user)
        messages.success(request, f"You have joined the waiting room: {waiting_room.title}")
    else:
        messages.info(request, "You are already a participant in this waiting room.")

    return redirect("waiting_room_detail", waiting_room_id=waiting_room.id)


@login_required
def leave_waiting_room(request, waiting_room_id):
    """View for leaving a waiting room."""
    waiting_room = get_object_or_404(WaitingRoom, id=waiting_room_id)

    # Remove the user from participants
    if request.user in waiting_room.participants.all():
        waiting_room.participants.remove(request.user)
        messages.success(request, f"You have left the waiting room: {waiting_room.title}")
    else:
        messages.info(request, "You are not a participant in this waiting room.")

    return redirect("waiting_room_list")


def is_superuser(user):
    return user.is_superuser


@user_passes_test(is_superuser)
def sync_github_milestones(request):
    """Sync GitHub milestones with forum topics."""
    github_repo = "alphaonelabs/alphaonelabs-education-website"
    milestones_url = f"https://api.github.com/repos/{github_repo}/milestones"

    try:
        # Get GitHub milestones
        response = requests.get(milestones_url)
        response.raise_for_status()
        milestones = response.json()

        # Get or create a forum category for milestones
        category, created = ForumCategory.objects.get_or_create(
            name="GitHub Milestones",
            defaults={
                "slug": "github-milestones",
                "description": "Discussions about GitHub milestones and project roadmap",
                "icon": "fa-github",
            },
        )

        # Count for tracking
        created_count = 0
        updated_count = 0

        for milestone in milestones:
            milestone_title = milestone["title"]
            milestone_description = milestone["description"] or "No description provided."
            milestone_url = milestone["html_url"]
            milestone_state = milestone["state"]
            open_issues = milestone["open_issues"]
            closed_issues = milestone["closed_issues"]
            due_date = milestone.get("due_on", "No due date")

            # Format content with progress information
            progress = 0
            if open_issues + closed_issues > 0:
                progress = (closed_issues / (open_issues + closed_issues)) * 100

            content = f"""
## Milestone: {milestone_title}

{milestone_description}

**State:** {milestone_state}
**Progress:** {progress:.1f}% ({closed_issues} closed / {open_issues} open issues)
**Due Date:** {due_date}

[View on GitHub]({milestone_url})
            """

            # Try to find an existing topic for this milestone
            topic = ForumTopic.objects.filter(
                category=category, title__startswith=f"Milestone: {milestone_title}"
            ).first()

            if topic:
                # Update existing topic
                topic.content = content
                topic.is_pinned = milestone_state == "open"  # Pin open milestones
                topic.save()
                updated_count += 1
            else:
                # Create new topic
                # Use the first superuser as the author
                author = User.objects.filter(is_superuser=True).first()
                if author:
                    ForumTopic.objects.create(
                        category=category,
                        title=f"Milestone: {milestone_title}",
                        content=content,
                        author=author,
                        is_pinned=(milestone_state == "open"),
                    )
                    created_count += 1

        if created_count or updated_count:
            messages.success(
                request, f"Successfully synced GitHub milestones: {created_count} created, {updated_count} updated."
            )
        else:
            messages.info(request, "No GitHub milestones to sync.")

    except requests.exceptions.RequestException as e:
        messages.error(request, f"Error fetching GitHub milestones: {str(e)}")
    except Exception as e:
        messages.error(request, f"Error syncing milestones: {str(e)}")

    return redirect("forum_categories")


@login_required
def toggle_course_status(request, slug):
    """Toggle a course between draft and published status"""
    course = get_object_or_404(Course, slug=slug)

    # Check if user is the course teacher
    if request.user != course.teacher:
        messages.error(request, "Only the course teacher can modify course status!")
        return redirect("course_detail", slug=slug)

    # Toggle the status between draft and published
    if course.status == "draft":
        course.status = "published"
        messages.success(request, "Course has been published successfully!")
    elif course.status == "published":
        course.status = "draft"
        messages.success(request, "Course has been unpublished and is now in draft mode.")
    # Note: We don't toggle from/to 'archived' status as that's a separate action

    course.save()
    return redirect("course_detail", slug=slug)


def public_profile(request, username):
    user = get_object_or_404(User, username=username)

    try:
        profile = user.profile
    except Profile.DoesNotExist:
        # Instead of raising Http404, we call custom_404.
        return custom_404(request, "Profile not found.")

    if not profile.is_profile_public:
        return custom_404(request, "Profile not found.")

    context = {"profile": profile}

    if profile.is_teacher:
        courses = Course.objects.filter(teacher=user)
        total_students = sum(course.enrollments.filter(status="approved").count() for course in courses)
        context.update(
            {
                "teacher_stats": {
                    "courses": courses,
                    "total_courses": courses.count(),
                    "total_students": total_students,
                }
            }
        )
    else:
        enrollments = Enrollment.objects.filter(student=user)
        completed_enrollments = enrollments.filter(status="completed")
        total_courses = enrollments.count()
        total_completed = completed_enrollments.count()
        total_progress = 0
        progress_count = 0
        for enrollment in enrollments:
            progress, _ = CourseProgress.objects.get_or_create(enrollment=enrollment)
            total_progress += progress.completion_percentage
            progress_count += 1
        avg_progress = round(total_progress / progress_count) if progress_count > 0 else 0
        context.update(
            {
                "total_courses": total_courses,
                "total_completed": total_completed,
                "avg_progress": avg_progress,
                "completed_courses": completed_enrollments,
            }
        )

    return render(request, "public_profile_detail.html", context)


class GradeableLinkListView(ListView):
    """View to display all submitted links that can be graded."""

    model = GradeableLink
    template_name = "grade_links/link_list.html"
    context_object_name = "links"
    paginate_by = 10


class GradeableLinkDetailView(DetailView):
    """View to display details about a specific link and its grades."""

    model = GradeableLink
    template_name = "grade_links/link_detail.html"
    context_object_name = "link"

    def get_context_data(self, **kwargs):
        context = super().get_context_data(**kwargs)

        # Check if user is authenticated
        if self.request.user.is_authenticated:
            # Check if the user has already graded this link
            try:
                user_grade = LinkGrade.objects.get(link=self.object, user=self.request.user)
                context["user_grade"] = user_grade
                context["grade_form"] = LinkGradeForm(instance=user_grade)
            except LinkGrade.DoesNotExist:
                context["grade_form"] = LinkGradeForm()

        # Get all grades for this link
        context["grades"] = self.object.grades.all()

        return context


class GradeableLinkCreateView(LoginRequiredMixin, CreateView):
    """View to submit a new link for grading."""

    model = GradeableLink
    form_class = GradeableLinkForm
    template_name = "grade_links/submit_link.html"
    success_url = reverse_lazy("gradeable_link_list")

    def form_valid(self, form):
        form.instance.user = self.request.user
        messages.success(self.request, "Your link has been submitted for grading!")
        return super().form_valid(form)


@login_required
def grade_link(request, pk):
    """View to grade a link."""
    link = get_object_or_404(GradeableLink, pk=pk)

    # Prevent users from grading their own links
    if link.user == request.user:
        messages.error(request, "You cannot grade your own submissions!")
        return redirect("gradeable_link_detail", pk=link.pk)

    # Check if the user has already graded this link
    try:
        user_grade = LinkGrade.objects.get(link=link, user=request.user)
    except LinkGrade.DoesNotExist:
        user_grade = None

    if request.method == "POST":
        form = LinkGradeForm(request.POST, instance=user_grade)
        if form.is_valid():
            grade = form.save(commit=False)
            grade.link = link
            grade.user = request.user
            grade.save()
            messages.success(request, "Your grade has been submitted!")
            return redirect("gradeable_link_detail", pk=link.pk)
    else:
        form = LinkGradeForm(instance=user_grade)

    return render(
        request,
        "grade_links/grade_link.html",
        {
            "form": form,
            "link": link,
        },
    )


def duplicate_session(request, session_id):
    """Duplicate a session to next week."""
    # Get the original session
    session = get_object_or_404(Session, id=session_id)
    course = session.course

    # Check if user is the course teacher
    if request.user != course.teacher:
        messages.error(request, "Only the course teacher can duplicate sessions!")
        return redirect("course_detail", slug=course.slug)

    # Create a new session with the same properties but dates shifted forward by a week
    new_session = Session(
        course=course,
        title=session.title,
        description=session.description,
        is_virtual=session.is_virtual,
        meeting_link=session.meeting_link,
        meeting_id="",  # Clear meeting ID as it will be a new meeting
        location=session.location,
        price=session.price,
        enable_rollover=session.enable_rollover,
        rollover_pattern=session.rollover_pattern,
    )

    # Set dates one week later
    time_shift = timezone.timedelta(days=7)
    new_session.start_time = session.start_time + time_shift
    new_session.end_time = session.end_time + time_shift

    # Save the new session
    new_session.save()
    msg = f"Session '{session.title}' duplicated for {new_session.start_time.strftime('%b %d, %Y')}"
    messages.success(request, msg)

    return redirect("course_detail", slug=course.slug)<|MERGE_RESOLUTION|>--- conflicted
+++ resolved
@@ -130,11 +130,8 @@
     TeamGoalMember,
     TeamInvite,
     TimeSlot,
-<<<<<<< HEAD
     WaitingRoom,
-=======
     UserBadge,
->>>>>>> 95902646
     WebRequest,
 )
 from .notifications import (
